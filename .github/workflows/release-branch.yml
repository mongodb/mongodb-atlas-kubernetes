--- conflicted
+++ resolved
@@ -54,43 +54,9 @@
     - name: Create branch and push it
       run: |
         git checkout -b "release/${VERSION}"
-<<<<<<< HEAD
-        git add ./deploy third_party_licenses.txt ./bundle bundle.Dockerfile
-        git commit -m "Release ${VERSION}"
-        git push origin "release/${VERSION}"
-=======
         git add -f ./deploy third_party_licenses.txt ./bundle bundle.Dockerfile
         git commit -m "Release ${VERSION}"
         git push https://${{ secrets.GITHUB_TOKEN }}@github.com/mongodb/mongodb-atlas-kubernetes.git
->>>>>>> 9ffaa0b2
-
-#    - name: Commit and push deploy directory
-#      uses: ./.github/actions/push-files
-#      env:
-#        GITHUB_TOKEN: ${{ secrets.GITHUB_TOKEN }}
-#        PATH_TO_COMMIT: "deploy"
-#        DESTINATION_BRANCH: "release/${{ env.VERSION }}"
-
-#    - name: Commit and push licence report file
-#      uses: ./.github/actions/push-files
-#      env:
-#        GITHUB_TOKEN: ${{ secrets.GITHUB_TOKEN }}
-#        PATH_TO_COMMIT: "third_party_licenses.txt"
-#        DESTINATION_BRANCH: "release/${{ env.VERSION }}"
-#
-#    - name: Commit and push bundle directory
-#      uses: ./.github/actions/push-files
-#      env:
-#        GITHUB_TOKEN: ${{ secrets.GITHUB_TOKEN }}
-#        PATH_TO_COMMIT: "bundle"
-#        DESTINATION_BRANCH: "release/${{ env.VERSION }}"
-#
-#    - name: Commit and push bundle dockerfile
-#      uses: ./.github/actions/push-files
-#      env:
-#        GITHUB_TOKEN: ${{ secrets.GITHUB_TOKEN }}
-#        PATH_TO_COMMIT: "bundle.Dockerfile"
-#        DESTINATION_BRANCH: "release/${{ env.VERSION }}"
 
     - name: Create PR
       uses: ./.github/actions/create-pr
