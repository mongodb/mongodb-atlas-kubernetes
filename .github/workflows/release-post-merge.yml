--- conflicted
+++ resolved
@@ -50,12 +50,20 @@
           tags: ${{ steps.tag.outputs.version }}
           build_args: VERSION=${{ steps.tag.outputs.tag }}
 
+      - name: Push Atlas Operator to Registry
+        uses: docker/build-push-action@v1
+        with:
+          username: ${{ env.QUAY_ROBOT_NAME }}
+          password: ${{ secrets.QUAY_PASSWORD }}
+          repository: ${{ env.QUAY_OPERATOR_REPO }}
+          registry: ${{ env.DOCKER_REGISTRY }}
+          tags: ${{ steps.tag.outputs.version }}
+
       - name: Create simple description
         uses: ./.github/actions/changelog
         with:
           tag: ${{ steps.tag.outputs.tag }}
 
-<<<<<<< HEAD
       - name: Create Release
         id: create_release
         uses: actions/create-release@v1
@@ -67,21 +75,6 @@
           body_path: changelog.md
           draft: true
           prerelease: false
-=======
-    - name: Push Atlas Operator to Registry
-      uses: docker/build-push-action@v1
-      with:
-        username: ${{ env.QUAY_ROBOT_NAME }}
-        password: ${{ secrets.QUAY_PASSWORD }}
-        repository: ${{ env.QUAY_OPERATOR_REPO }}
-        registry: ${{ env.DOCKER_REGISTRY }}
-        tags: ${{ steps.tag.outputs.version }}
-
-    - name: Create simple description
-      uses: ./.github/actions/changelog
-      with:
-        tag: ${{ steps.tag.outputs.tag }}
->>>>>>> 43bbd8af
 
       - name: Upload Release Asset
         id: upload-release-asset
