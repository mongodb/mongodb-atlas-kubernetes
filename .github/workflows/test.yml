--- conflicted
+++ resolved
@@ -11,8 +11,6 @@
     runs-on: ubuntu-latest
     steps:
       - uses: actions/checkout@v2.3.4
-        with:
-          fetch-depth: 0 # required for tags
 
       - name: Cache multiple paths
         uses: actions/cache@v2
@@ -61,20 +59,13 @@
       DOCKER_REPO: mongodb/mongodb-atlas-kubernetes-operator-prerelease
     steps:
       - name: Check out code
-        uses: actions/checkout@v2.3.1
-
-<<<<<<< HEAD
+        uses: actions/checkout@v2.3.4
+        with:
+          fetch-depth: 0 # required for tags
+
       - name: Prepare tag
         id: prepare
         uses: ./.github/actions/set-tag
-=======
-    - name: Check out code
-      uses: actions/checkout@v2.3.4
-
-    - name: Prepare tag
-      id: prepare
-      uses: ./.github/actions/set-tag
->>>>>>> 43bbd8af
 
       - name: Push Atlas Operator to Registry
         uses: docker/build-push-action@v1
@@ -100,10 +91,11 @@
       matrix:
         # k8s: ["1.17-kind", "1.19-kind", "1.17-opeshift"] # <supported platform version>-<platform>
         k8s: ["v1.18.15-kind"] # <K8sGitVersion>-<Platform>
-        test: ["cluster-ns", "cluster-wide", "bundle-test", "helm-ns", "helm-wide"]
+        test:
+          ["cluster-ns", "cluster-wide", "bundle-test", "helm-ns", "helm-wide"]
     steps:
       - name: Check out code
-        uses: actions/checkout@v2.3.1
+        uses: actions/checkout@v2.3.4
 
       - name: Prepare tag
         id: prepare
@@ -120,27 +112,6 @@
         run: |
           sed -i -e 's/cloud.mongodb.com/cloud-qa.mongodb.com/' bundle/manifests/mongodb-atlas-kubernetes.clusterserviceversion.yaml
 
-<<<<<<< HEAD
-=======
-      - name: Check out code
-        uses: actions/checkout@v2.3.4
-
-      - name: Prepare tag
-        id: prepare
-        uses: ./.github/actions/set-tag
-
-      - name: Generate configuration for the tests
-        uses: ./.github/actions/gen-install-scripts
-        with:
-          IMAGE_URL: ${{ env.DOCKER_REPO }}:${{ steps.prepare.outputs.tag }}
-          VERSION: ${{ steps.prepare.outputs.tag }}
-          ENV: dev
-
-      - name: Change path for the test
-        run: |
-          sed -i -e 's/cloud.mongodb.com/cloud-qa.mongodb.com/' bundle/manifests/mongodb-atlas-kubernetes.clusterserviceversion.yaml
-
->>>>>>> 43bbd8af
       - name: Push bundle-image for the test
         uses: docker/build-push-action@v1
         with:
@@ -173,21 +144,12 @@
         if: ${{ steps.properties.outputs.k8s_platform == 'kind' && !env.ACT }}
         uses: actions/setup-go@v2
         with:
-<<<<<<< HEAD
           go-version: "1.15.6"
-
-      - name: Install MongoCLI
-        run: |
-          sudo apt-get update
-          sudo apt-get install -y mongocli
-=======
-          go-version: '1.15.6'
 
       - name: Install MongoCLI
         run: |
           wget https://github.com/mongodb/mongocli/releases/download/v1.14.0/mongocli_1.14.0_linux_x86_64.deb -O mongocli.deb
           sudo dpkg -i mongocli.deb
->>>>>>> 43bbd8af
           mongocli --version
 
       - name: Install operator-sdk-v1.4.2
@@ -203,38 +165,25 @@
           MCLI_PRIVATE_API_KEY: ${{ secrets.ATLAS_PRIVATE_KEY }}
           MCLI_ORG_ID: ${{ secrets.ATLAS_ORG_ID}}
           MCLI_OPS_MANAGER_URL: "https://cloud-qa.mongodb.com/"
-<<<<<<< HEAD
-=======
           IMAGE_URL: ${{ env.DOCKER_REPO }}:${{ steps.prepare.outputs.tag }}
->>>>>>> 43bbd8af
           BUNDLE_IMAGE: "${{ env.DOCKER_REGISTRY }}/${{ env.DOCKER_BUNDLES_REPO}}:${{ steps.prepare.outputs.tag }}"
           K8S_PLATFORM: "${{ steps.properties.outputs.k8s_platform }}"
           K8S_VERSION: "${{ steps.properties.outputs.k8s_version }}"
           TEST_NAME: "${{ matrix.test }}"
         run: |
           kubectl version
-<<<<<<< HEAD
-=======
           helm version
->>>>>>> 43bbd8af
 
           go version
           go get github.com/onsi/ginkgo/ginkgo && \
           go get github.com/onsi/gomega/...
-<<<<<<< HEAD
-          ginkgo --focus "${TEST_NAME}" -v -nodes=3 test/e2e/
-=======
           ginkgo -focus "${TEST_NAME}" -nodes=10 -stream -v test/e2e/
->>>>>>> 43bbd8af
 
       - name: Upload operator logs
         if: ${{ failure() }}
         uses: actions/upload-artifact@v2
         with:
           name: logs
-<<<<<<< HEAD
-          path: test/e2e/output/**
-=======
           path: test/e2e/output/**
 
   cleanup:
@@ -242,12 +191,10 @@
     needs: e2e
     runs-on: ubuntu-latest
     steps:
-
       - uses: actions/checkout@v2.3.4
 
       - name: CleanUp empty AtlasProjects older than one day
         uses: ./.github/actions/cleanup
         with:
           ATLAS_PUBLIC_KEY: ${{ secrets.ATLAS_PUBLIC_KEY }}
-          ATLAS_PRIVATE_KEY: ${{ secrets.ATLAS_PRIVATE_KEY }}
->>>>>>> 43bbd8af
+          ATLAS_PRIVATE_KEY: ${{ secrets.ATLAS_PRIVATE_KEY }}