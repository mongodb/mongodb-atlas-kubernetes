--- conflicted
+++ resolved
@@ -117,15 +117,11 @@
         # k8s: ["1.17-kind", "1.19-kind", "1.17-opeshift"] # <supported platform version>-<platform>
         k8s: ["v1.18.15-kind"] # <K8sGitVersion>-<Platform>
         test:
-<<<<<<< HEAD
-          ["cluster-ns", "cluster-wide", "bundle-test", "helm-ns", "helm-wide"]
+          ["cluster-ns", "cluster-wide", "bundle-test", "helm-ns", "helm-wide", "helm-update"]
         include:
           - k8s: "latest-openshift"
             test: "openshift"
 
-=======
-          ["cluster-ns", "cluster-wide", "bundle-test", "helm-ns", "helm-wide", "helm-update"]
->>>>>>> ce037478
     steps:
       - name: Check out code
         uses: actions/checkout@v2.3.4
