--- conflicted
+++ resolved
@@ -111,81 +111,6 @@
         run: |
           sed -i -e 's/cloud.mongodb.com/cloud-qa.mongodb.com/' bundle/manifests/mongodb-atlas-kubernetes.clusterserviceversion.yaml
 
-<<<<<<< HEAD
-    - name: Push bundle-image for the test
-      uses: docker/build-push-action@v1
-      with:
-        username: ${{ secrets.DOCKER_USERNAME }}
-        password: ${{ secrets.DOCKER_PASSWORD }}
-        repository: ${{ env.DOCKER_BUNDLES_REPO }}
-        registry: ${{ env.DOCKER_REGISTRY }}
-        tags: ${{ steps.prepare.outputs.tag }}
-        dockerfile: bundle.Dockerfile
-
-    - name: Set properties
-      id: properties
-      run: |
-        version=$(echo ${{ matrix.k8s }} | awk -F "-" '{print $1}')
-        platform=$(echo ${{ matrix.k8s }} | awk -F "-" '{print $2}')
-        echo "::set-output name=k8s_version::$version"
-        echo "::set-output name=k8s_platform::$platform"
-
-    # run if platform = kind #TODO
-    - name: Create k8s Kind Cluster
-      if: ${{ steps.properties.outputs.k8s_platform == 'kind' && !env.ACT }}
-      uses: helm/kind-action@v1.1.0
-      with:
-        version: v0.10.0
-        config: test/e2e/config/kind.yaml
-        node_image: kindest/node:${{ steps.properties.outputs.k8s_version }}
-        cluster_name: ${{ matrix.test }}
-
-    - name: Setup Go
-      if: ${{ steps.properties.outputs.k8s_platform == 'kind' && !env.ACT }}
-      uses: actions/setup-go@v2
-      with:
-        go-version: '1.15.6'
-
-    - name: Install MongoCLI
-      run: |
-        sudo apt-get update
-        sudo apt-get install -y mongocli
-        mongocli --version
-
-    - name: Install operator-sdk-v1.4.2
-      run: |
-        wget https://github.com/operator-framework/operator-sdk/releases/download/v1.4.2/operator-sdk_linux_amd64
-        chmod +x operator-sdk_linux_amd64 && sudo mv operator-sdk_linux_amd64 /usr/local/bin/operator-sdk
-        operator-sdk version
-
-    - name: Run e2e test
-      if: ${{ steps.properties.outputs.k8s_platform == 'kind' && !env.ACT }}
-      env:
-        MCLI_PUBLIC_API_KEY: ${{ secrets.ATLAS_PUBLIC_KEY }}
-        MCLI_PRIVATE_API_KEY: ${{ secrets.ATLAS_PRIVATE_KEY }}
-        MCLI_ORG_ID: ${{ secrets.ATLAS_ORG_ID}}
-        MCLI_OPS_MANAGER_URL: "https://cloud-qa.mongodb.com/"
-        IMAGE_URL: ${{ env.DOCKER_REPO }}:${{ steps.prepare.outputs.tag }}
-        BUNDLE_IMAGE: "${{ env.DOCKER_REGISTRY }}/${{ env.DOCKER_BUNDLES_REPO}}:${{ steps.prepare.outputs.tag }}"
-        K8S_PLATFORM: "${{ steps.properties.outputs.k8s_platform }}"
-        K8S_VERSION: "${{ steps.properties.outputs.k8s_version }}"
-        TEST_NAME: "${{ matrix.test }}"
-      run: |
-        kubectl version
-        helm version
-
-        go version
-        go get github.com/onsi/ginkgo/ginkgo && \
-        go get github.com/onsi/gomega/...
-        ginkgo --focus "${TEST_NAME}" -v -nodes=3 test/e2e/
-
-    - name: Upload operator logs
-      if: ${{ failure() }}
-      uses: actions/upload-artifact@v2
-      with:
-        name: logs
-        path: test/e2e/output/**
-=======
       - name: Push bundle-image for the test
         uses: docker/build-push-action@v1
         with:
@@ -270,5 +195,4 @@
         uses: ./.github/actions/cleanup
         with:
           ATLAS_PUBLIC_KEY: ${{ secrets.ATLAS_PUBLIC_KEY }}
-          ATLAS_PRIVATE_KEY: ${{ secrets.ATLAS_PRIVATE_KEY }}
->>>>>>> 326768b6
+          ATLAS_PRIVATE_KEY: ${{ secrets.ATLAS_PRIVATE_KEY }}