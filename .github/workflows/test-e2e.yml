--- conflicted
+++ resolved
@@ -73,25 +73,7 @@
         k8s: [ "v1.21.1-kind" ] # <K8sGitVersion>-<Platform>
         test:
           [
-<<<<<<< HEAD
-              "alert-config",
-              "auditing",
-              "bundle-test",
-              "cloud-access-role",
-              "deployment-annotations-ns",
-              "deployment-ns",
-              "deployment-wide",
-              "encryption-at-rest",
-              "helm-ns",
-              "helm-update",
-              "helm-wide",
-              "integration-ns",
-              "long-run",
-              "multinamespaced",
-              "networkpeering",
-              "privatelink",
-              "x509auth",
-=======
+            "alert-config",
             "auditing",
             "bundle-test",
             "cloud-access-role",
@@ -108,7 +90,6 @@
             "networkpeering",
             "privatelink",
             "x509auth",
->>>>>>> 4e6130ec
           ]
 
     steps:
