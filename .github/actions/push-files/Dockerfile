#TODO change to alpine
FROM alpine/git:latest

# Install GitHub CLI
<<<<<<< HEAD
RUN apt-get update && \
    apt-get install -y --no-install-recommends git wget
RUN wget https://github.com/cli/cli/releases/download/v1.0.0/gh_1.0.0_linux_386.tar.gz -O ghcli.tar.gz --no-check-certificate  && \
    tar --strip-components=1 -xf ghcli.tar.gz
=======
RUN apk update && \
    apk add --no-cache libc6-compat
RUN mkdir ghcli && cd ghcli && \
    wget https://github.com/cli/cli/releases/download/v1.5.0/gh_1.5.0_linux_386.tar.gz -O ghcli.tar.gz --no-check-certificate  && \
    tar --strip-components=1 -xf ghcli.tar.gz -C /usr/local
>>>>>>> fe565afc

# Copies your code file from your action repository to the filesystem path `/` of the container
COPY entrypoint.sh /home/entrypoint.sh
RUN chmod +x /home/entrypoint.sh
# Code file to execute when the docker container starts up (`entrypoint.sh`)
ENTRYPOINT ["/home/entrypoint.sh"]<|MERGE_RESOLUTION|>--- conflicted
+++ resolved
@@ -2,18 +2,11 @@
 FROM alpine/git:latest
 
 # Install GitHub CLI
-<<<<<<< HEAD
-RUN apt-get update && \
-    apt-get install -y --no-install-recommends git wget
-RUN wget https://github.com/cli/cli/releases/download/v1.0.0/gh_1.0.0_linux_386.tar.gz -O ghcli.tar.gz --no-check-certificate  && \
-    tar --strip-components=1 -xf ghcli.tar.gz
-=======
 RUN apk update && \
     apk add --no-cache libc6-compat
 RUN mkdir ghcli && cd ghcli && \
     wget https://github.com/cli/cli/releases/download/v1.5.0/gh_1.5.0_linux_386.tar.gz -O ghcli.tar.gz --no-check-certificate  && \
     tar --strip-components=1 -xf ghcli.tar.gz -C /usr/local
->>>>>>> fe565afc
 
 # Copies your code file from your action repository to the filesystem path `/` of the container
 COPY entrypoint.sh /home/entrypoint.sh
