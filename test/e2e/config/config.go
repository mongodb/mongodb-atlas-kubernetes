package config

const (
	ConfigAll          = "../../deploy/" // Released generated files
	ClusterSample      = "data/atlascluster_basic.yaml"
	DataFolder         = "data"
	DefaultOperatorNS  = "mongodb-atlas-system"
	AtlasHost          = "https://cloud-qa.mongodb.com"
	AtlasAPIURL        = AtlasHost + "/api/atlas/v1.0/"
	TestAppLabelPrefix = "app=test-app-"
<<<<<<< HEAD
	ActrcPath          = "../../.actrc"
=======
	// HELM related path
	HelmTestAppPath             = "../app/helm/"
	HelmOperatorChartPath       = "../../my-charts/charts/atlas-operator"
	HelmCRDChartPath            = "../../my-charts/charts/atlas-operator-crds"
	HelmAtlasResourcesChartPath = "../../my-charts/charts/atlas-cluster"
>>>>>>> ce037478
)<|MERGE_RESOLUTION|>--- conflicted
+++ resolved
@@ -8,13 +8,10 @@
 	AtlasHost          = "https://cloud-qa.mongodb.com"
 	AtlasAPIURL        = AtlasHost + "/api/atlas/v1.0/"
 	TestAppLabelPrefix = "app=test-app-"
-<<<<<<< HEAD
 	ActrcPath          = "../../.actrc"
-=======
 	// HELM related path
 	HelmTestAppPath             = "../app/helm/"
 	HelmOperatorChartPath       = "../../my-charts/charts/atlas-operator"
 	HelmCRDChartPath            = "../../my-charts/charts/atlas-operator-crds"
 	HelmAtlasResourcesChartPath = "../../my-charts/charts/atlas-cluster"
->>>>>>> ce037478
 )