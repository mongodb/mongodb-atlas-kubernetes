--- conflicted
+++ resolved
@@ -31,13 +31,8 @@
 		})
 	})
 
-<<<<<<< HEAD
 	var _ = AfterEach(func() {
 		By("AfterEach. clean-up", func() {
-=======
-	_ = AfterEach(func() {
-		By("Delete clusters", func() {
->>>>>>> 9a372c0b
 			if CurrentGinkgoTestDescription().Failed {
 				GinkgoWriter.Write([]byte("Resources wasn't clean"))
 				utils.SaveToFile(
