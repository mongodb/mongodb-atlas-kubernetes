package e2e_test

import (
	. "github.com/onsi/ginkgo"
	. "github.com/onsi/ginkgo/extensions/table"
	. "github.com/onsi/gomega"
	. "github.com/onsi/gomega/gbytes"

	"github.com/mongodb/mongodb-atlas-kubernetes/test/e2e/cli/kube"
	"github.com/mongodb/mongodb-atlas-kubernetes/test/e2e/cli/mongocli"
	"github.com/mongodb/mongodb-atlas-kubernetes/test/e2e/utils"
)

// TODO add checks
type testDataProvider struct {
	description string
	confPath    string
	userSpec    userInputs
}
<<<<<<< HEAD

var _ = Describe("[cluster-ns] Configuration namespaced. Deploy cluster", func() {

	var data testDataProvider

	var _ = AfterEach(func() {
		if CurrentGinkgoTestDescription().Failed {
			GinkgoWriter.Write([]byte("Resources wasn't clean\n"))
			utils.SaveToFile(
				"output/operator-logs.txt",
				kube.GetManagerLogs(data.userSpec.namespace),
			)
			SaveK8sResources(
				[]string{"deploy", "atlasclusters", "atlasdatabaseusers", "atlasprojects"},
				data.userSpec.namespace,
			)
		} else {
			Eventually(kube.DeleteNamespace(data.userSpec.namespace)).Should(Say("deleted"))
		}
	})

	newData := func(description, path string) (string, testDataProvider) {
		var data testDataProvider
		data.description = description
		data.confPath = path
		data.userSpec = NewUserInputs("my-atlas-key")
		return data.description, data
	}

	DescribeTable("Namespaced operators working only with its own namespace with different configuration",
		func(test testDataProvider) {
			data = test
			mainCycle(test.confPath, test.userSpec)
		},
		Entry(newData("Simple Test with default cluster", "data/atlascluster_basic.yaml")),
		Entry(newData("Simple Backup Configuration and 2 users", "data/atlascluster_backup.yaml")),
		// Entry(newData("Multiregion, Backup and 2 users", "data/atlascluster_multiregion.yaml")), // TODO CLOUDP-83419
	)
})

func mainCycle(clusterConfigurationFile string, userSpec userInputs) {
	By("Prepare namespaces and project configuration", func() {
		kube.CreateNamespace(userSpec.namespace)

		project := utils.NewProject().
			ProjectName(userSpec.projectName).
			SecretRef(userSpec.keyName).
			CompleteK8sConfig(userSpec.k8sProjectName)
		utils.SaveToFile(FilePathTo(userSpec.projectName), project)

		userSpec.clusters = append(userSpec.clusters, utils.LoadUserClusterConfig(clusterConfigurationFile))
		userSpec.clusters[0].Spec.Project.Name = userSpec.k8sProjectName
		userSpec.clusters[0].Spec.ProviderSettings.InstanceSizeName = "M10"
		utils.SaveToFile(
			userSpec.clusters[0].ClusterFileName(),
			utils.JSONToYAMLConvert(userSpec.clusters[0]),
		)
	})

	By("Apply namespaced operator configuration\n", func() {
		utils.CreateCopyKustomizeNamespace(userSpec.namespace)
		kube.Apply("-k", "data/"+userSpec.namespace)
		Eventually(
			kube.GetPodStatus(userSpec.namespace),
			"5m", "3s",
		).Should(Equal("Running"), "The operator should successfully run")
	})

	By("Create users resources", func() {
		kube.CreateKeySecret(userSpec.keyName, userSpec.namespace)
		kube.Apply(FilePathTo(userSpec.projectName), "-n", userSpec.namespace)
		kube.Apply(userSpec.clusters[0].ClusterFileName(), "-n", userSpec.namespace)
	})

	By("Wait project creation", func() {
		waitProject(userSpec, "1")
		userSpec.projectID = kube.GetProjectResource(userSpec.namespace, userSpec.k8sFullProjectName).Status.ID
	})

	By("Wait cluster creation", func() {
		waitCluster(userSpec, "1")
	})

	By("check cluster Attribute", func() {
		cluster := mongocli.GetClustersInfo(userSpec.projectID, userSpec.clusters[0].Spec.Name)
		compareClustersSpec(userSpec.clusters[0].Spec, cluster)
	})

	By("Update cluster\n", func() {
		userSpec.clusters[0].Spec.ProviderSettings.InstanceSizeName = "M20"
		utils.SaveToFile(
			userSpec.clusters[0].ClusterFileName(),
			utils.JSONToYAMLConvert(userSpec.clusters[0]),
		)
		kube.Apply(userSpec.clusters[0].ClusterFileName(), "-n", userSpec.namespace)
	})

	By("Wait cluster updating", func() {
		waitCluster(userSpec, "2")
	})

	By("Check attributes", func() {
		uCluster := mongocli.GetClustersInfo(userSpec.projectID, userSpec.clusters[0].Spec.Name)
		compareClustersSpec(userSpec.clusters[0].Spec, uCluster)
	})

	By("Delete cluster", func() {
		kube.Delete(userSpec.clusters[0].ClusterFileName(), "-n", userSpec.namespace)
		Eventually(
			checkIfClusterExist(userSpec),
			"10m", "1m",
		).Should(BeFalse(), "Cluster should be deleted from Atlas")
	})

=======

var _ = Describe("[cluster-ns] Configuration namespaced. Deploy cluster", func() {

	var data testDataProvider

	var _ = AfterEach(func() {

		if CurrentGinkgoTestDescription().Failed {
			GinkgoWriter.Write([]byte("Resources wasn't clean"))
			kube.GetManagerLogs(data.userSpec.namespace)
		} else {
			Eventually(kube.DeleteNamespace(data.userSpec.namespace)).Should(Say("deleted"))
		}
	})

	newData := func(description, path string) (string, testDataProvider) {
		var data testDataProvider
		data.description = description
		data.confPath = path
		data.userSpec = NewUserInputs("my-atlas-key")
		return data.description, data
	}

	DescribeTable("Namespaced operators working only with its own namespace with different configuration",
		func(test testDataProvider) {
			data = test
			mainCycle(test.confPath, test.userSpec)
		},
		Entry(newData("Simple Test with default cluster", "data/atlascluster_basic.yaml")),
		Entry(newData("Simple Backup Configuration and 2 users", "data/atlascluster_backup.yaml")),
		// Entry(newData("Multiregion, Backup and 2 users", "data/atlascluster_multiregion.yaml")), // TODO CLOUDP-83419
	)
})

func mainCycle(clusterConfigurationFile string, userSpec userInputs) {
	By("Prepare namespaces and project configuration", func() {
		kube.CreateNamespace(userSpec.namespace)
		project := utils.NewProject().
			ProjectName(userSpec.projectName).
			SecretRef(userSpec.keyName).
			CompleteK8sConfig(userSpec.k8sProjectName)
		utils.SaveToFile(FilePathTo(userSpec.projectName), project)

		userSpec.clusters = append(userSpec.clusters, utils.LoadUserClusterConfig(clusterConfigurationFile))
		userSpec.clusters[0].Spec.Project.Name = userSpec.k8sProjectName
		userSpec.clusters[0].Spec.ProviderSettings.InstanceSizeName = "M10"
		utils.SaveToFile(
			userSpec.clusters[0].ClusterFileName(),
			utils.JSONToYAMLConvert(userSpec.clusters[0]),
		)
	})

	By("Create namespaced Operator\n", func() {
		utils.CreateCopyKustomizeNamespace(userSpec.namespace)
		kube.Apply("-k", "data/"+userSpec.namespace)
		Eventually(
			kube.GetPodStatus(userSpec.namespace),
			"5m", "3s",
		).Should(Equal("Running"), "The operator should successfully run")
	})

	By("Create users resources", func() {
		kube.CreateApiKeySecret(userSpec.keyName, userSpec.namespace)
		kube.Apply(FilePathTo(userSpec.projectName), "-n", userSpec.namespace)
		kube.Apply(userSpec.clusters[0].ClusterFileName(), "-n", userSpec.namespace)
	})

	By("Wait project creation", func() {
		waitProject(userSpec, "1")
		userSpec.projectID = kube.GetProjectResource(userSpec.namespace, userSpec.k8sFullProjectName).Status.ID
	})

	By("Wait cluster creation", func() {
		waitCluster(userSpec, "1")
	})

	By("check cluster Attribute", func() {
		cluster := mongocli.GetClustersInfo(userSpec.projectID, userSpec.clusters[0].Spec.Name)
		compareClustersSpec(userSpec.clusters[0].Spec, cluster)
	})

	By("Update cluster\n", func() {
		userSpec.clusters[0].Spec.ProviderSettings.InstanceSizeName = "M20"
		utils.SaveToFile(
			userSpec.clusters[0].ClusterFileName(),
			utils.JSONToYAMLConvert(userSpec.clusters[0]),
		)
		kube.Apply(userSpec.clusters[0].ClusterFileName(), "-n", userSpec.namespace)
	})

	By("Wait cluster updating", func() {
		waitCluster(userSpec, "2")
	})

	By("Check attributes", func() {
		uCluster := mongocli.GetClustersInfo(userSpec.projectID, userSpec.clusters[0].Spec.Name)
		compareClustersSpec(userSpec.clusters[0].Spec, uCluster)
	})

	By("Delete cluster", func() {
		kube.Delete(userSpec.clusters[0].ClusterFileName(), "-n", userSpec.namespace)
		Eventually(
			checkIfClusterExist(userSpec),
			"10m", "1m",
		).Should(BeFalse(), "Cluster should be deleted from Atlas")
	})

>>>>>>> 3faba181
	By("Delete project", func() {
		kube.Delete(userSpec.projectPath, "-n", userSpec.namespace)
		Eventually(
			func() bool {
				return mongocli.IsProjectInfoExist(userSpec.projectID)
			},
			"5m", "20s",
		).Should(BeFalse(), "Project should be deleted from Atlas")
	})
}<|MERGE_RESOLUTION|>--- conflicted
+++ resolved
@@ -17,7 +17,6 @@
 	confPath    string
 	userSpec    userInputs
 }
-<<<<<<< HEAD
 
 var _ = Describe("[cluster-ns] Configuration namespaced. Deploy cluster", func() {
 
@@ -34,115 +33,6 @@
 				[]string{"deploy", "atlasclusters", "atlasdatabaseusers", "atlasprojects"},
 				data.userSpec.namespace,
 			)
-		} else {
-			Eventually(kube.DeleteNamespace(data.userSpec.namespace)).Should(Say("deleted"))
-		}
-	})
-
-	newData := func(description, path string) (string, testDataProvider) {
-		var data testDataProvider
-		data.description = description
-		data.confPath = path
-		data.userSpec = NewUserInputs("my-atlas-key")
-		return data.description, data
-	}
-
-	DescribeTable("Namespaced operators working only with its own namespace with different configuration",
-		func(test testDataProvider) {
-			data = test
-			mainCycle(test.confPath, test.userSpec)
-		},
-		Entry(newData("Simple Test with default cluster", "data/atlascluster_basic.yaml")),
-		Entry(newData("Simple Backup Configuration and 2 users", "data/atlascluster_backup.yaml")),
-		// Entry(newData("Multiregion, Backup and 2 users", "data/atlascluster_multiregion.yaml")), // TODO CLOUDP-83419
-	)
-})
-
-func mainCycle(clusterConfigurationFile string, userSpec userInputs) {
-	By("Prepare namespaces and project configuration", func() {
-		kube.CreateNamespace(userSpec.namespace)
-
-		project := utils.NewProject().
-			ProjectName(userSpec.projectName).
-			SecretRef(userSpec.keyName).
-			CompleteK8sConfig(userSpec.k8sProjectName)
-		utils.SaveToFile(FilePathTo(userSpec.projectName), project)
-
-		userSpec.clusters = append(userSpec.clusters, utils.LoadUserClusterConfig(clusterConfigurationFile))
-		userSpec.clusters[0].Spec.Project.Name = userSpec.k8sProjectName
-		userSpec.clusters[0].Spec.ProviderSettings.InstanceSizeName = "M10"
-		utils.SaveToFile(
-			userSpec.clusters[0].ClusterFileName(),
-			utils.JSONToYAMLConvert(userSpec.clusters[0]),
-		)
-	})
-
-	By("Apply namespaced operator configuration\n", func() {
-		utils.CreateCopyKustomizeNamespace(userSpec.namespace)
-		kube.Apply("-k", "data/"+userSpec.namespace)
-		Eventually(
-			kube.GetPodStatus(userSpec.namespace),
-			"5m", "3s",
-		).Should(Equal("Running"), "The operator should successfully run")
-	})
-
-	By("Create users resources", func() {
-		kube.CreateKeySecret(userSpec.keyName, userSpec.namespace)
-		kube.Apply(FilePathTo(userSpec.projectName), "-n", userSpec.namespace)
-		kube.Apply(userSpec.clusters[0].ClusterFileName(), "-n", userSpec.namespace)
-	})
-
-	By("Wait project creation", func() {
-		waitProject(userSpec, "1")
-		userSpec.projectID = kube.GetProjectResource(userSpec.namespace, userSpec.k8sFullProjectName).Status.ID
-	})
-
-	By("Wait cluster creation", func() {
-		waitCluster(userSpec, "1")
-	})
-
-	By("check cluster Attribute", func() {
-		cluster := mongocli.GetClustersInfo(userSpec.projectID, userSpec.clusters[0].Spec.Name)
-		compareClustersSpec(userSpec.clusters[0].Spec, cluster)
-	})
-
-	By("Update cluster\n", func() {
-		userSpec.clusters[0].Spec.ProviderSettings.InstanceSizeName = "M20"
-		utils.SaveToFile(
-			userSpec.clusters[0].ClusterFileName(),
-			utils.JSONToYAMLConvert(userSpec.clusters[0]),
-		)
-		kube.Apply(userSpec.clusters[0].ClusterFileName(), "-n", userSpec.namespace)
-	})
-
-	By("Wait cluster updating", func() {
-		waitCluster(userSpec, "2")
-	})
-
-	By("Check attributes", func() {
-		uCluster := mongocli.GetClustersInfo(userSpec.projectID, userSpec.clusters[0].Spec.Name)
-		compareClustersSpec(userSpec.clusters[0].Spec, uCluster)
-	})
-
-	By("Delete cluster", func() {
-		kube.Delete(userSpec.clusters[0].ClusterFileName(), "-n", userSpec.namespace)
-		Eventually(
-			checkIfClusterExist(userSpec),
-			"10m", "1m",
-		).Should(BeFalse(), "Cluster should be deleted from Atlas")
-	})
-
-=======
-
-var _ = Describe("[cluster-ns] Configuration namespaced. Deploy cluster", func() {
-
-	var data testDataProvider
-
-	var _ = AfterEach(func() {
-
-		if CurrentGinkgoTestDescription().Failed {
-			GinkgoWriter.Write([]byte("Resources wasn't clean"))
-			kube.GetManagerLogs(data.userSpec.namespace)
 		} else {
 			Eventually(kube.DeleteNamespace(data.userSpec.namespace)).Should(Say("deleted"))
 		}
@@ -240,7 +130,6 @@
 		).Should(BeFalse(), "Cluster should be deleted from Atlas")
 	})
 
->>>>>>> 3faba181
 	By("Delete project", func() {
 		kube.Delete(userSpec.projectPath, "-n", userSpec.namespace)
 		Eventually(
