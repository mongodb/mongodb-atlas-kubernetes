--- conflicted
+++ resolved
@@ -169,24 +169,7 @@
 		// kube apply application
 		// send data
 		// retrieve data
-<<<<<<< HEAD
 		checkUsersCanUseApplication(portGroup, resources)
-=======
-		for i, user := range resources.Users { // TODO in parallel(?)
-			// data
-			port := strconv.Itoa(i + portGroup)
-			key := port
-			data := fmt.Sprintf("{\"key\":\"%s\",\"shipmodel\":\"heavy\",\"hp\":150}", key)
-
-			helm.InstallTestApplication(resources, user, port)
-			waitTestApplication(resources.Namespace, "app=test-app-"+user.Spec.Username)
-
-			app := appclient.NewTestAppClient(port)
-			Expect(app.Get("")).Should(Equal("It is working"))
-			Expect(app.Post(data)).ShouldNot(HaveOccurred())
-			Expect(app.Get("/mongo/" + key)).Should(Equal(data))
-		}
->>>>>>> 51d16148
 	})
 
 	By("Update cluster\n", func() {
