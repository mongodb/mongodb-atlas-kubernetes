package e2e_test

import (
	. "github.com/onsi/ginkgo"
	. "github.com/onsi/gomega"

	. "github.com/onsi/gomega/gbytes"

	"github.com/mongodb/mongodb-atlas-kubernetes/test/e2e/cli/kube"
	"github.com/mongodb/mongodb-atlas-kubernetes/test/e2e/cli/mongocli"
	"github.com/mongodb/mongodb-atlas-kubernetes/test/e2e/utils"
)

var _ = Describe("Deploy simple cluster", func() {

	userSpec := NewUserInputs("my-atlas-key")

	var _ = AfterEach(func() {
		GinkgoWriter.Write([]byte(userSpec.projectID))
		Eventually(kube.DeleteNamespace(userSpec.namespace)).Should(Say("deleted"))
		// mongocli.DeleteCluster(ID, "cluster45") // TODO struct
	})

	It("Release sample all-in-one.yaml should work", func() {
<<<<<<< HEAD
		By("Prepare namespaces and project configuration") // TODO clusters/keys will be a bit later
		ID = uuid.NewRandom().String()
		// TODO move it
		namespaceUserResources := "ns-" + ID
		namespaceOperator := "mongodb-atlas-system"
		keyName := "my-atlas-key"
		pName := ID
		k8sProjectName := "k-" + ID
		ProjectSampleFile := "data/" + pName + ".yaml"
		ClusterSampleFile := "data/atlascluster_basic.yaml" // TODO put it to dataprovider
		GinkgoWriter.Write([]byte(namespaceUserResources))
		session := cli.Execute("kubectl", "create", "namespace", namespaceUserResources)
		Expect(session.Wait()).Should(Say("created"))

		project := utils.NewProject().ProjectName(pName).SecretRef(keyName).CompleteK8sConfig(k8sProjectName)
		utils.SaveToFile(ProjectSampleFile, project)

		userProjectConfig := utils.LoadUserProjectConfig(ProjectSampleFile)
		userClusterConfig := utils.LoadUserClusterConfig(ClusterSampleFile)
		userClusterConfig.Spec.Project.Name = k8sProjectName
		userClusterConfig.Spec.ProviderSettings.InstanceSizeName = "M10"
		clusterData, _ := utils.JSONToYAMLConvert(userClusterConfig)
		utils.SaveToFile(ClusterSampleFile, clusterData)

		By("Check Kubernetes/MongoCLI version\n")
		session = cli.Execute("kubectl", "version")
		Eventually(session).Should(Say(K8sVersion))
		session = cli.Execute("mongocli", "--version")
		Eventually(session).Should(gexec.Exit(0))

		By("Apply All-in-one configuration\n")
		session = cli.Execute("kubectl", "apply", "-f", ConfigAll)
		Eventually(session.Wait()).Should(Say("customresourcedefinition.apiextensions.k8s.io/atlasclusters.atlas.mongodb.com"))
		Eventually(
			kube.GetPodStatus(namespaceOperator),
			"5m", "3s",
		).Should(Equal("Running"), kube.DescribeOperatorPod(namespaceOperator))

		By("Create secret")
		session = cli.Execute("kubectl", "create", "secret", "generic", "my-atlas-key",
			"--from-literal=orgId="+os.Getenv("MCLI_ORG_ID"),
			"--from-literal=publicApiKey="+os.Getenv("MCLI_PUBLIC_API_KEY"),
			"--from-literal=privateApiKey="+os.Getenv("MCLI_PRIVATE_API_KEY"),
			"-n", namespaceUserResources,
		)
		Eventually(session.Wait()).Should(Say("my-atlas-key created"))

		By("Create Sample Project\n")
		session = cli.Execute("kubectl", "apply", "-f", ProjectSampleFile, "-n", namespaceUserResources)
		Eventually(session.Wait()).Should(Say("atlasproject.atlas.mongodb.com/" + k8sProjectName + " created"))

		By("Sample Cluster\n")
		session = cli.Execute("kubectl", "apply", "-f", ClusterSample, "-n", namespaceUserResources)
		Eventually(session.Wait()).Should(Say("created"))

		By("Wait project creation")
		Eventually(kube.GetStatusCondition(namespaceUserResources, "atlasproject.atlas.mongodb.com/"+k8sProjectName)).Should(Equal("True"))
		Eventually(kube.GetGeneration(namespaceUserResources)).Should(Equal("1"))
		Expect(
			mongocli.IsProjectExist(userProjectConfig.Spec.Name),
		).Should(BeTrue())

		projectID := kube.GetProjectResource(namespaceUserResources, "atlasproject.atlas.mongodb.com/"+k8sProjectName).Status.ID
		By("Wait cluster creation")
		GinkgoWriter.Write([]byte("projectID = " + projectID))
		Eventually(kube.GetK8sClusterStateName(
			namespaceUserResources, "atlascluster.atlas.mongodb.com/"+userClusterConfig.ObjectMeta.Name),
			"35m", "1m",
		).Should(Equal("IDLE"))

		Expect(
			mongocli.GetClusterStateName(projectID, userClusterConfig.Spec.Name),
		).Should(Equal("IDLE"))

		By("check cluster Attribute") // TODO ...
		cluster := mongocli.GetClustersInfo(projectID, userClusterConfig.Spec.Name)
		Expect(
			cluster.ProviderSettings.InstanceSizeName,
		).Should(Equal(userClusterConfig.Spec.ProviderSettings.InstanceSizeName))
		Expect(
			cluster.ProviderSettings.ProviderName,
		).Should(Equal(string(userClusterConfig.Spec.ProviderSettings.ProviderName)))
		Expect(
			cluster.ProviderSettings.RegionName,
		).Should(Equal(userClusterConfig.Spec.ProviderSettings.RegionName))

		By("Update cluster\n")
		userClusterConfig.Spec.ProviderSettings.InstanceSizeName = "M20"
		clusterData, _ = utils.JSONToYAMLConvert(userClusterConfig)
		utils.SaveToFile(ClusterSampleFile, clusterData)

		session = cli.Execute("kubectl", "apply", "-f", ClusterSampleFile, "-n", namespaceUserResources) // TODO param
		Eventually(session.Wait()).Should(Say("atlascluster-sample configured"))

		By("Wait creation")
		Eventually(kube.GetStatusCondition(namespaceUserResources, "atlasproject.atlas.mongodb.com/"+k8sProjectName)).Should(Equal("True"))
		Eventually(kube.GetGeneration(namespaceUserResources)).Should(Equal("2"))
		Eventually(kube.GetK8sClusterStateName(
			namespaceUserResources, "atlascluster.atlas.mongodb.com/"+userClusterConfig.ObjectMeta.Name),
			"45m", "1m",
		).Should(Equal("IDLE"))
		Expect(
			mongocli.GetClusterStateName(projectID, userClusterConfig.Spec.Name),
		).Should(Equal("IDLE"))

		uCluster := mongocli.GetClustersInfo(projectID, userClusterConfig.Spec.Name)
		Expect(
			uCluster.ProviderSettings.InstanceSizeName,
		).Should(Equal(
			userClusterConfig.Spec.ProviderSettings.InstanceSizeName,
		))

		By("Delete cluster")
		session = cli.Execute("kubectl", "delete", "-f", "data/updated_atlascluster_basic.yaml", "-n", namespaceUserResources)
		Eventually(session.Wait("7m")).Should(gexec.Exit(0))
		Eventually(
			func() bool { return mongocli.IsClusterExist(projectID, userClusterConfig.Spec.Name) },
			"10m", "1m",
		).Should(BeFalse())

		// By("Delete project") // TODO
		// session = cli.Execute("kubectl", "delete", "-f", "data/atlasproject.yaml", "-n", namespaceUserResources)
		// Eventually(
		// 	cli.IsProjectExist(userProjectConfig.Spec.Name),
		// 	"5m", "20s",
		// ).Should(BeFalse())
=======
		By("Prepare namespaces and project configuration", func() {
			kube.CreateNamespace(userSpec.namespace)
			project := utils.NewProject().
				ProjectName(userSpec.projectName).
				SecretRef(userSpec.keyName).
				CompleteK8sConfig(userSpec.k8sProjectName)
			utils.SaveToFile(FilePathTo(userSpec.projectName), project)

			userSpec.clusters = append(userSpec.clusters, utils.LoadUserClusterConfig(ClusterSample))
			userSpec.clusters[0].Spec.Project.Name = userSpec.k8sProjectName
			userSpec.clusters[0].Spec.ProviderSettings.InstanceSizeName = "M10"
			userSpec.clusters[0].ObjectMeta.Name = "init-cluster"
			utils.SaveToFile(
				userSpec.clusters[0].ClusterFileName(),
				utils.JSONToYAMLConvert(userSpec.clusters[0]),
			)
		})

		By("Apply All-in-one operator wide configuration\n", func() {
			kube.Apply(ConfigAll)
			Eventually(
				kube.GetPodStatus(defaultOperatorNS),
				"5m", "3s",
			).Should(Equal("Running"))
		})

		By("Create users resources", func() {
			kube.CreateKeySecret(userSpec.keyName, userSpec.namespace)
			kube.Apply(FilePathTo(userSpec.projectName), "-n", userSpec.namespace)
			kube.Apply(userSpec.clusters[0].ClusterFileName(), "-n", userSpec.namespace)
		})

		By("Wait project creation", func() {
			waitProject(userSpec, "1")
			userSpec.projectID = kube.GetProjectResource(userSpec.namespace, userSpec.k8sFullProjectName).Status.ID
		})

		By("Wait cluster creation", func() {
			waitCluster(userSpec, "1")
		})

		By("check cluster Attribute", func() { // TODO ...
			cluster := mongocli.GetClustersInfo(userSpec.projectID, userSpec.clusters[0].Spec.Name)
			Expect(
				cluster.ProviderSettings.InstanceSizeName,
			).Should(Equal(userSpec.clusters[0].Spec.ProviderSettings.InstanceSizeName))
			Expect(
				cluster.ProviderSettings.ProviderName,
			).Should(Equal(string(userSpec.clusters[0].Spec.ProviderSettings.ProviderName)))
			Expect(
				cluster.ProviderSettings.RegionName,
			).Should(Equal(userSpec.clusters[0].Spec.ProviderSettings.RegionName))
		})

		By("Update cluster\n", func() {
			userSpec.clusters[0].Spec.ProviderSettings.InstanceSizeName = "M20"
			utils.SaveToFile(
				userSpec.clusters[0].ClusterFileName(),
				utils.JSONToYAMLConvert(userSpec.clusters[0]),
			)
			kube.Apply(userSpec.clusters[0].ClusterFileName(), "-n", userSpec.namespace)
		})

		By("Wait cluster updating", func() {
			waitCluster(userSpec, "2")
		})

		By("Check attributes", func() {
			uCluster := mongocli.GetClustersInfo(userSpec.projectID, userSpec.clusters[0].Spec.Name)
			Expect(
				uCluster.ProviderSettings.InstanceSizeName,
			).Should(Equal(
				userSpec.clusters[0].Spec.ProviderSettings.InstanceSizeName,
			))
		})

		By("Delete cluster", func() {
			kube.Delete(userSpec.clusters[0].ClusterFileName(), "-n", userSpec.namespace)
			Eventually(
				checkIfClusterExist(userSpec),
				"10m", "1m",
			).Should(BeFalse())
		})

		By("Delete project", func() {
			kube.Delete(userSpec.projectPath, "-n", userSpec.namespace)
			Eventually(
				checkIfProjectExist(userSpec),
				"5m", "20s",
			).Should(BeFalse())
		})
>>>>>>> 8a35ee0b
	})
})<|MERGE_RESOLUTION|>--- conflicted
+++ resolved
@@ -22,134 +22,6 @@
 	})
 
 	It("Release sample all-in-one.yaml should work", func() {
-<<<<<<< HEAD
-		By("Prepare namespaces and project configuration") // TODO clusters/keys will be a bit later
-		ID = uuid.NewRandom().String()
-		// TODO move it
-		namespaceUserResources := "ns-" + ID
-		namespaceOperator := "mongodb-atlas-system"
-		keyName := "my-atlas-key"
-		pName := ID
-		k8sProjectName := "k-" + ID
-		ProjectSampleFile := "data/" + pName + ".yaml"
-		ClusterSampleFile := "data/atlascluster_basic.yaml" // TODO put it to dataprovider
-		GinkgoWriter.Write([]byte(namespaceUserResources))
-		session := cli.Execute("kubectl", "create", "namespace", namespaceUserResources)
-		Expect(session.Wait()).Should(Say("created"))
-
-		project := utils.NewProject().ProjectName(pName).SecretRef(keyName).CompleteK8sConfig(k8sProjectName)
-		utils.SaveToFile(ProjectSampleFile, project)
-
-		userProjectConfig := utils.LoadUserProjectConfig(ProjectSampleFile)
-		userClusterConfig := utils.LoadUserClusterConfig(ClusterSampleFile)
-		userClusterConfig.Spec.Project.Name = k8sProjectName
-		userClusterConfig.Spec.ProviderSettings.InstanceSizeName = "M10"
-		clusterData, _ := utils.JSONToYAMLConvert(userClusterConfig)
-		utils.SaveToFile(ClusterSampleFile, clusterData)
-
-		By("Check Kubernetes/MongoCLI version\n")
-		session = cli.Execute("kubectl", "version")
-		Eventually(session).Should(Say(K8sVersion))
-		session = cli.Execute("mongocli", "--version")
-		Eventually(session).Should(gexec.Exit(0))
-
-		By("Apply All-in-one configuration\n")
-		session = cli.Execute("kubectl", "apply", "-f", ConfigAll)
-		Eventually(session.Wait()).Should(Say("customresourcedefinition.apiextensions.k8s.io/atlasclusters.atlas.mongodb.com"))
-		Eventually(
-			kube.GetPodStatus(namespaceOperator),
-			"5m", "3s",
-		).Should(Equal("Running"), kube.DescribeOperatorPod(namespaceOperator))
-
-		By("Create secret")
-		session = cli.Execute("kubectl", "create", "secret", "generic", "my-atlas-key",
-			"--from-literal=orgId="+os.Getenv("MCLI_ORG_ID"),
-			"--from-literal=publicApiKey="+os.Getenv("MCLI_PUBLIC_API_KEY"),
-			"--from-literal=privateApiKey="+os.Getenv("MCLI_PRIVATE_API_KEY"),
-			"-n", namespaceUserResources,
-		)
-		Eventually(session.Wait()).Should(Say("my-atlas-key created"))
-
-		By("Create Sample Project\n")
-		session = cli.Execute("kubectl", "apply", "-f", ProjectSampleFile, "-n", namespaceUserResources)
-		Eventually(session.Wait()).Should(Say("atlasproject.atlas.mongodb.com/" + k8sProjectName + " created"))
-
-		By("Sample Cluster\n")
-		session = cli.Execute("kubectl", "apply", "-f", ClusterSample, "-n", namespaceUserResources)
-		Eventually(session.Wait()).Should(Say("created"))
-
-		By("Wait project creation")
-		Eventually(kube.GetStatusCondition(namespaceUserResources, "atlasproject.atlas.mongodb.com/"+k8sProjectName)).Should(Equal("True"))
-		Eventually(kube.GetGeneration(namespaceUserResources)).Should(Equal("1"))
-		Expect(
-			mongocli.IsProjectExist(userProjectConfig.Spec.Name),
-		).Should(BeTrue())
-
-		projectID := kube.GetProjectResource(namespaceUserResources, "atlasproject.atlas.mongodb.com/"+k8sProjectName).Status.ID
-		By("Wait cluster creation")
-		GinkgoWriter.Write([]byte("projectID = " + projectID))
-		Eventually(kube.GetK8sClusterStateName(
-			namespaceUserResources, "atlascluster.atlas.mongodb.com/"+userClusterConfig.ObjectMeta.Name),
-			"35m", "1m",
-		).Should(Equal("IDLE"))
-
-		Expect(
-			mongocli.GetClusterStateName(projectID, userClusterConfig.Spec.Name),
-		).Should(Equal("IDLE"))
-
-		By("check cluster Attribute") // TODO ...
-		cluster := mongocli.GetClustersInfo(projectID, userClusterConfig.Spec.Name)
-		Expect(
-			cluster.ProviderSettings.InstanceSizeName,
-		).Should(Equal(userClusterConfig.Spec.ProviderSettings.InstanceSizeName))
-		Expect(
-			cluster.ProviderSettings.ProviderName,
-		).Should(Equal(string(userClusterConfig.Spec.ProviderSettings.ProviderName)))
-		Expect(
-			cluster.ProviderSettings.RegionName,
-		).Should(Equal(userClusterConfig.Spec.ProviderSettings.RegionName))
-
-		By("Update cluster\n")
-		userClusterConfig.Spec.ProviderSettings.InstanceSizeName = "M20"
-		clusterData, _ = utils.JSONToYAMLConvert(userClusterConfig)
-		utils.SaveToFile(ClusterSampleFile, clusterData)
-
-		session = cli.Execute("kubectl", "apply", "-f", ClusterSampleFile, "-n", namespaceUserResources) // TODO param
-		Eventually(session.Wait()).Should(Say("atlascluster-sample configured"))
-
-		By("Wait creation")
-		Eventually(kube.GetStatusCondition(namespaceUserResources, "atlasproject.atlas.mongodb.com/"+k8sProjectName)).Should(Equal("True"))
-		Eventually(kube.GetGeneration(namespaceUserResources)).Should(Equal("2"))
-		Eventually(kube.GetK8sClusterStateName(
-			namespaceUserResources, "atlascluster.atlas.mongodb.com/"+userClusterConfig.ObjectMeta.Name),
-			"45m", "1m",
-		).Should(Equal("IDLE"))
-		Expect(
-			mongocli.GetClusterStateName(projectID, userClusterConfig.Spec.Name),
-		).Should(Equal("IDLE"))
-
-		uCluster := mongocli.GetClustersInfo(projectID, userClusterConfig.Spec.Name)
-		Expect(
-			uCluster.ProviderSettings.InstanceSizeName,
-		).Should(Equal(
-			userClusterConfig.Spec.ProviderSettings.InstanceSizeName,
-		))
-
-		By("Delete cluster")
-		session = cli.Execute("kubectl", "delete", "-f", "data/updated_atlascluster_basic.yaml", "-n", namespaceUserResources)
-		Eventually(session.Wait("7m")).Should(gexec.Exit(0))
-		Eventually(
-			func() bool { return mongocli.IsClusterExist(projectID, userClusterConfig.Spec.Name) },
-			"10m", "1m",
-		).Should(BeFalse())
-
-		// By("Delete project") // TODO
-		// session = cli.Execute("kubectl", "delete", "-f", "data/atlasproject.yaml", "-n", namespaceUserResources)
-		// Eventually(
-		// 	cli.IsProjectExist(userProjectConfig.Spec.Name),
-		// 	"5m", "20s",
-		// ).Should(BeFalse())
-=======
 		By("Prepare namespaces and project configuration", func() {
 			kube.CreateNamespace(userSpec.namespace)
 			project := utils.NewProject().
@@ -241,6 +113,5 @@
 				"5m", "20s",
 			).Should(BeFalse())
 		})
->>>>>>> 8a35ee0b
 	})
 })