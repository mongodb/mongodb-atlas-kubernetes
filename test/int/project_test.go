package int

import (
	"context"
	"errors"
	"fmt"
	"time"

	. "github.com/onsi/ginkgo"
	. "github.com/onsi/gomega"
	"go.mongodb.org/atlas/mongodbatlas"
	corev1 "k8s.io/api/core/v1"
	metav1 "k8s.io/apimachinery/pkg/apis/meta/v1"

	mdbv1 "github.com/mongodb/mongodb-atlas-kubernetes/pkg/api/v1"
	"github.com/mongodb/mongodb-atlas-kubernetes/pkg/api/v1/status"
	"github.com/mongodb/mongodb-atlas-kubernetes/pkg/controller/atlas"
	"github.com/mongodb/mongodb-atlas-kubernetes/pkg/controller/workflow"
	"github.com/mongodb/mongodb-atlas-kubernetes/pkg/util/kube"
	"github.com/mongodb/mongodb-atlas-kubernetes/pkg/util/testutil"
)

var _ = Describe("AtlasProject", func() {
	const interval = time.Second * 1

	var (
		connectionSecret corev1.Secret
		createdProject   *mdbv1.AtlasProject
	)

	BeforeEach(func() {
		prepareControllers()

		createdProject = &mdbv1.AtlasProject{}

		connectionSecret = buildConnectionSecret("my-atlas-key")
		By(fmt.Sprintf("Creating the Secret %s", kube.ObjectKeyFromObject(&connectionSecret)))
		Expect(k8sClient.Create(context.Background(), &connectionSecret)).ToNot(HaveOccurred())
	})

	AfterEach(func() {
		if createdProject != nil && createdProject.Status.ID != "" {
			By("Removing Atlas Project " + createdProject.Status.ID)
			_, err := atlasClient.Projects.Delete(context.Background(), createdProject.Status.ID)
			Expect(err).ToNot(HaveOccurred())
		}
		removeControllersAndNamespace()
	})

	Describe("Creating the project", func() {
		It("Should Succeed", func() {
			expectedProject := testAtlasProject(namespace.Name, "test-project", namespace.Name, connectionSecret.Name)
			createdProject.ObjectMeta = expectedProject.ObjectMeta
			Expect(k8sClient.Create(context.Background(), expectedProject)).ToNot(HaveOccurred())

			Eventually(testutil.WaitFor(k8sClient, createdProject, status.TrueCondition(status.ReadyType)),
				20, interval).Should(BeTrue())

			Expect(createdProject.Status.ID).NotTo(BeNil())
			expectedConditionsMatchers := testutil.MatchConditions(
				status.TrueCondition(status.ProjectReadyType),
				status.TrueCondition(status.IPAccessListReadyType),
				status.TrueCondition(status.ReadyType),
			)
			Expect(createdProject.Status.Conditions).To(ConsistOf(expectedConditionsMatchers))
			Expect(createdProject.Status.ObservedGeneration).To(Equal(createdProject.Generation))

			// Atlas
			atlasProject, _, err := atlasClient.Projects.GetOneProject(context.Background(), createdProject.Status.ID)
			Expect(err).ToNot(HaveOccurred())

			Expect(atlasProject.Name).To(Equal(expectedProject.Spec.Name))
		})
		It("Should fail if Secret is wrong", func() {
			expectedProject := testAtlasProject(namespace.Name, "test-project", namespace.Name, "non-existent-secret")
			createdProject.ObjectMeta = expectedProject.ObjectMeta
			Expect(k8sClient.Create(context.Background(), expectedProject)).ToNot(HaveOccurred())

			expectedCondition := status.FalseCondition(status.ProjectReadyType).WithReason(string(workflow.AtlasCredentialsNotProvided))
			Eventually(testutil.WaitFor(k8sClient, createdProject, expectedCondition),
				10, interval).Should(BeTrue())

			Expect(createdProject.Status.ObservedGeneration).To(Equal(createdProject.Generation))
			expectedConditionsMatchers := testutil.MatchConditions(
				status.FalseCondition(status.ProjectReadyType),
				status.FalseCondition(status.ReadyType),
			)
			Expect(createdProject.Status.Conditions).To(ConsistOf(expectedConditionsMatchers))
			Expect(createdProject.ID()).To(BeEmpty())
			Expect(createdProject.Status.ObservedGeneration).To(Equal(createdProject.Generation))

			// Atlas
			_, _, err := atlasClient.Projects.GetOneProjectByName(context.Background(), expectedProject.Spec.Name)

			// "NOT_IN_GROUP" is what is returned if the project is not found
			var apiError *mongodbatlas.ErrorResponse
			Expect(errors.As(err, &apiError)).To(BeTrue(), "Error occurred: "+err.Error())
			Expect(apiError.ErrorCode).To(Equal(atlas.NotInGroup))
		})
	})

	Describe("Updating the project", func() {
		It("Should Succeed", func() {
			By("Creating the project first")

			expectedProject := testAtlasProject(namespace.Name, "test-project", namespace.Name, connectionSecret.Name)
			createdProject.ObjectMeta = expectedProject.ObjectMeta
			Expect(k8sClient.Create(context.Background(), expectedProject)).ToNot(HaveOccurred())

			Eventually(testutil.WaitFor(k8sClient, createdProject, status.TrueCondition(status.ReadyType)),
				20, interval).Should(BeTrue())

			// Updating (the existing project is expected to be read from Atlas)
			By("Updating the project")

			createdProject.Spec.ProjectIPAccessList = []mdbv1.ProjectIPAccessList{{CIDRBlock: "0.0.0.0/0"}}
			Expect(k8sClient.Update(context.Background(), createdProject)).To(Succeed())

			Eventually(testutil.WaitFor(k8sClient, createdProject, status.TrueCondition(status.ReadyType)),
				10, interval).Should(BeTrue())

			Expect(testutil.ReadAtlasResource(k8sClient, createdProject)).To(BeTrue())
			Expect(createdProject.Status.Conditions).To(ContainElement(testutil.MatchCondition(status.TrueCondition(status.ProjectReadyType))))

			// Atlas
			atlasProject, _, err := atlasClient.Projects.GetOneProject(context.Background(), createdProject.ID())
			Expect(err).ToNot(HaveOccurred())
			Expect(atlasProject.Name).To(Equal(expectedProject.Spec.Name))
		})
	})

	Describe("Two projects watching the Connection Secret", func() {
		var secondProject *mdbv1.AtlasProject
		AfterEach(func() {
			if secondProject != nil && secondProject.Status.ID != "" {
				By("Removing (second) Atlas Project " + secondProject.ID())
				_, err := atlasClient.Projects.Delete(context.Background(), secondProject.ID())
				Expect(err).ToNot(HaveOccurred())
			}
		})
		It("Should Succeed", func() {
			By("Creating two projects first", func() {
				createdProject = testAtlasProject(namespace.Name, "test-project", namespace.Name, connectionSecret.Name)
				Expect(k8sClient.Create(context.Background(), createdProject)).ToNot(HaveOccurred())

				secondProject = testAtlasProject(namespace.Name, "second-project", "second Project", connectionSecret.Name)
				Expect(k8sClient.Create(context.Background(), secondProject)).ToNot(HaveOccurred())

				Eventually(testutil.WaitFor(k8sClient, createdProject, status.TrueCondition(status.ReadyType)),
					20, interval).Should(BeTrue())

				Eventually(testutil.WaitFor(k8sClient, secondProject, status.TrueCondition(status.ReadyType)),
					20, interval).Should(BeTrue())
			})
			By("Breaking the Connection Secret", func() {
				connectionSecret.StringData["publicApiKey"] = "non-existing"
				Expect(k8sClient.Update(context.Background(), &connectionSecret)).To(Succeed())

				// Both projects are expected to get to Failed state right away
				expectedCondition := status.FalseCondition(status.ProjectReadyType).WithReason(string(workflow.ProjectNotCreatedInAtlas))
				Eventually(testutil.WaitFor(k8sClient, createdProject, expectedCondition),
					20, interval).Should(BeTrue())
				Eventually(testutil.WaitFor(k8sClient, secondProject, expectedCondition),
					20, interval).Should(BeTrue())
			})
			By("Fixing the Connection Secret", func() {
				connectionSecret.StringData["publicApiKey"] = connection.PublicKey
				Expect(k8sClient.Update(context.Background(), &connectionSecret)).To(Succeed())

				// Both projects are expected to recover
				Eventually(testutil.WaitFor(k8sClient, createdProject, status.TrueCondition(status.ReadyType)),
					20, interval).Should(BeTrue())
				Eventually(testutil.WaitFor(k8sClient, secondProject, status.TrueCondition(status.ReadyType)),
					20, interval).Should(BeTrue())
			})
		})
	})

	Describe("Creating the project IP access list", func() {
		It("Should Succeed (single)", func() {
			expectedProject := testAtlasProject(namespace.Name, "test-project", namespace.Name, connectionSecret.Name)
			expectedProject.Spec.ProjectIPAccessList = []mdbv1.ProjectIPAccessList{{Comment: "bla", IPAddress: "192.0.2.15"}}
			createdProject.ObjectMeta = expectedProject.ObjectMeta
			Expect(k8sClient.Create(context.Background(), expectedProject)).ToNot(HaveOccurred())

			Eventually(testutil.WaitFor(k8sClient, createdProject, status.TrueCondition(status.ReadyType), validateNoErrorsIPAccessList),
				20, interval).Should(BeTrue())

			expectedConditionsMatchers := testutil.MatchConditions(
				status.TrueCondition(status.ProjectReadyType),
				status.TrueCondition(status.IPAccessListReadyType),
				status.TrueCondition(status.ReadyType),
			)
			Expect(createdProject.Status.Conditions).To(ConsistOf(expectedConditionsMatchers))

			// Atlas
			list, _, err := atlasClient.ProjectIPAccessList.List(context.Background(), createdProject.ID(), &mongodbatlas.ListOptions{})
			Expect(err).NotTo(HaveOccurred())

			Expect(list.Results).To(HaveLen(1))
			Expect(list.Results[0]).To(testutil.MatchIPAccessList(expectedProject.Spec.ProjectIPAccessList[0]))
		})
		It("Should Succeed (multiple)", func() {
			expectedProject := testAtlasProject(namespace.Name, "test-project", namespace.Name, connectionSecret.Name)
			tenHoursLater := time.Now().Add(time.Hour * 10).Format("2006-01-02T15:04:05+0200")

			expectedProject.Spec.ProjectIPAccessList = []mdbv1.ProjectIPAccessList{
				{Comment: "bla", CIDRBlock: "203.0.113.0/24", DeleteAfterDate: tenHoursLater},
				{Comment: "foo", IPAddress: "192.0.2.20"},
			}
			createdProject.ObjectMeta = expectedProject.ObjectMeta
			Expect(k8sClient.Create(context.Background(), expectedProject)).ToNot(HaveOccurred())

			Eventually(testutil.WaitFor(k8sClient, createdProject, status.TrueCondition(status.ReadyType), validateNoErrorsIPAccessList),
				20, interval).Should(BeTrue())

			expectedConditionsMatchers := testutil.MatchConditions(
				status.TrueCondition(status.ProjectReadyType),
				status.TrueCondition(status.IPAccessListReadyType),
				status.TrueCondition(status.ReadyType),
			)
			Expect(createdProject.Status.Conditions).To(ConsistOf(expectedConditionsMatchers))

			// Atlas
			list, _, err := atlasClient.ProjectIPAccessList.List(context.Background(), createdProject.ID(), &mongodbatlas.ListOptions{})
			Expect(err).NotTo(HaveOccurred())

			Expect(list.Results).To(HaveLen(2))
			Expect(list.Results).To(ContainElements(testutil.BuildMatchersFromExpected(expectedProject.Spec.ProjectIPAccessList)))
		})
		It("Should Fail (AWS security group not supported without VPC)", func() {
			expectedProject := testAtlasProject(namespace.Name, "test-project", namespace.Name, connectionSecret.Name)
			expectedProject.Spec.ProjectIPAccessList = []mdbv1.ProjectIPAccessList{{AwsSecurityGroup: "sg-0026348ec11780bd1"}}
			createdProject.ObjectMeta = expectedProject.ObjectMeta
			Expect(k8sClient.Create(context.Background(), expectedProject)).ToNot(HaveOccurred())

			Eventually(testutil.WaitFor(k8sClient, createdProject, status.FalseCondition(status.IPAccessListReadyType)),
				20, interval).Should(BeTrue())

			ipAccessFailedCondition := status.FalseCondition(status.IPAccessListReadyType).
				WithReason(string(workflow.ProjectIPNotCreatedInAtlas)).
				WithMessageRegexp(".*CANNOT_USE_AWS_SECURITY_GROUP_WITHOUT_VPC_PEERING_CONNECTION.*")

			expectedConditionsMatchers := testutil.MatchConditions(
				status.TrueCondition(status.ProjectReadyType),
				ipAccessFailedCondition,
				status.FalseCondition(status.ReadyType),
			)
			Expect(createdProject.Status.Conditions).To(ConsistOf(expectedConditionsMatchers))

		})
	})

	Describe("Using the global Connection Secret", func() {
		It("Should Succeed", func() {
			globalConnectionSecret := buildConnectionSecret("atlas-operator-api-key")
			Expect(k8sClient.Create(context.Background(), &globalConnectionSecret)).ToNot(HaveOccurred())

			createdProject = testAtlasProject(namespace.Name, "test-project", namespace.Name, "")

			Expect(k8sClient.Create(context.Background(), createdProject)).ToNot(HaveOccurred())

			Eventually(testutil.WaitFor(k8sClient, createdProject, status.TrueCondition(status.ReadyType)),
				20, interval).Should(BeTrue())

			expectedConditionsMatchers := testutil.MatchConditions(
				status.TrueCondition(status.ProjectReadyType),
				status.TrueCondition(status.IPAccessListReadyType),
				status.TrueCondition(status.ReadyType),
			)
			Expect(createdProject.Status.Conditions).To(ConsistOf(expectedConditionsMatchers))
			Expect(createdProject.Status.ObservedGeneration).To(Equal(createdProject.Generation))
		})
	})

})

func buildConnectionSecret(name string) corev1.Secret {
	return corev1.Secret{
		ObjectMeta: metav1.ObjectMeta{
			Name:      name,
			Namespace: namespace.Name,
		},
		StringData: map[string]string{"orgId": connection.OrgID, "publicApiKey": connection.PublicKey, "privateApiKey": connection.PrivateKey},
	}
}

// TODO builders
func testAtlasProject(namespace, name, atlasName, connectionSecretName string) *mdbv1.AtlasProject {
	project := mdbv1.AtlasProject{
		ObjectMeta: metav1.ObjectMeta{
			Name:      name,
			Namespace: namespace,
		},
		Spec: mdbv1.AtlasProjectSpec{
			Name: atlasName,
		},
	}
<<<<<<< HEAD
	if connectionSecretName != "" {
		project.Spec.ConnectionSecret = &mdbv1.ResourceRef{Name: connectionSecretName}
	}
	return &project
=======
}

// validateNoErrorsIPAccessList performs check that no problems happen to IP Access list during the update.
// This allows the test to fail fast instead by timeout if there are any troubles.
func validateNoErrorsIPAccessList(a mdbv1.AtlasCustomResource) {
	c := a.(*mdbv1.AtlasProject)
	condition, ok := testutil.FindConditionByType(c.Status.Conditions, status.IPAccessListReadyType)
	Expect(ok).To(BeFalse(), fmt.Sprintf("Unexpected condition: %v", condition))
>>>>>>> 8339e014
}<|MERGE_RESOLUTION|>--- conflicted
+++ resolved
@@ -296,12 +296,10 @@
 			Name: atlasName,
 		},
 	}
-<<<<<<< HEAD
 	if connectionSecretName != "" {
 		project.Spec.ConnectionSecret = &mdbv1.ResourceRef{Name: connectionSecretName}
 	}
 	return &project
-=======
 }
 
 // validateNoErrorsIPAccessList performs check that no problems happen to IP Access list during the update.
@@ -310,5 +308,4 @@
 	c := a.(*mdbv1.AtlasProject)
 	condition, ok := testutil.FindConditionByType(c.Status.Conditions, status.IPAccessListReadyType)
 	Expect(ok).To(BeFalse(), fmt.Sprintf("Unexpected condition: %v", condition))
->>>>>>> 8339e014
 }