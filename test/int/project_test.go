--- conflicted
+++ resolved
@@ -278,11 +278,10 @@
 				status.FalseCondition(status.ReadyType),
 			)
 			Expect(createdProject.Status.Conditions).To(ConsistOf(expectedConditionsMatchers))
-<<<<<<< HEAD
-=======
 			checkExpiredAccessLists([]mdbv1.ProjectIPAccessList{})
 		})
 	})
+
 	Describe("Updating the project IP access list", func() {
 		It("Should Succeed (single)", func() {
 			By("Creating the project first", func() {
@@ -308,6 +307,7 @@
 				checkIPAccessListInAtlas()
 			})
 		})
+
 		It("Should Succeed (multiple)", func() {
 			By("Creating the project first", func() {
 				createdProject = testAtlasProject(namespace.Name, "test-project", namespace.Name, connectionSecret.Name)
@@ -337,7 +337,6 @@
 				checkExpiredAccessLists([]mdbv1.ProjectIPAccessList{})
 				checkIPAccessListInAtlas()
 			})
->>>>>>> 8a36b597
 		})
 	})
 })
@@ -356,7 +355,6 @@
 	}
 }
 
-<<<<<<< HEAD
 func removeAtlasProject(projectID string) func() bool {
 	return func() bool {
 		_, err := atlasClient.Projects.Delete(context.Background(), projectID)
@@ -383,10 +381,7 @@
 	}
 }
 
-// validateNoErrorsIPAccessList performs check that no problems happen to IP Access list during the update.
-=======
 // validateNoErrorsIPAccessListDuringCreate performs check that no problems happen to IP Access list during the create.
->>>>>>> 8a36b597
 // This allows the test to fail fast instead by timeout if there are any troubles.
 func validateNoErrorsIPAccessListDuringCreate(a mdbv1.AtlasCustomResource) {
 	c := a.(*mdbv1.AtlasProject)
