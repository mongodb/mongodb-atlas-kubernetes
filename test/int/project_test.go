package int

import (
	"context"
	"errors"
	"fmt"
	"net/http"
	"time"

	. "github.com/onsi/ginkgo"
	. "github.com/onsi/gomega"
	"go.mongodb.org/atlas/mongodbatlas"
	corev1 "k8s.io/api/core/v1"
	metav1 "k8s.io/apimachinery/pkg/apis/meta/v1"

	mdbv1 "github.com/mongodb/mongodb-atlas-kubernetes/pkg/api/v1"
	"github.com/mongodb/mongodb-atlas-kubernetes/pkg/api/v1/status"
	"github.com/mongodb/mongodb-atlas-kubernetes/pkg/controller/atlas"
	"github.com/mongodb/mongodb-atlas-kubernetes/pkg/controller/workflow"
	"github.com/mongodb/mongodb-atlas-kubernetes/pkg/util/kube"
	"github.com/mongodb/mongodb-atlas-kubernetes/pkg/util/testutil"
)

var _ = Describe("AtlasProject", func() {
	const interval = time.Second * 1

	var (
		connectionSecret corev1.Secret
		createdProject   *mdbv1.AtlasProject
	)

	BeforeEach(func() {
		prepareControllers()

		createdProject = &mdbv1.AtlasProject{}

		connectionSecret = buildConnectionSecret("my-atlas-key")
		By(fmt.Sprintf("Creating the Secret %s", kube.ObjectKeyFromObject(&connectionSecret)))
		Expect(k8sClient.Create(context.Background(), &connectionSecret)).ToNot(HaveOccurred())
	})

	AfterEach(func() {
		if createdProject != nil && createdProject.Status.ID != "" {
			By("Removing Atlas Project " + createdProject.Status.ID)
			Expect(k8sClient.Delete(context.Background(), createdProject)).To(Succeed())
			Eventually(checkAtlasProjectRemoved(createdProject.Status.ID), 20, interval).Should(BeTrue())
		}
		removeControllersAndNamespace()
	})

	checkIPAccessListInAtlas := func() {
		list, _, err := atlasClient.ProjectIPAccessList.List(context.Background(), createdProject.ID(), &mongodbatlas.ListOptions{})
		Expect(err).NotTo(HaveOccurred())

		Expect(list.Results).To(HaveLen(len(createdProject.Spec.ProjectIPAccessList)))
		Expect(list.Results[0]).To(testutil.MatchIPAccessList(createdProject.Spec.ProjectIPAccessList[0]))
	}

	checkExpiredAccessLists := func(lists []mdbv1.ProjectIPAccessList) {
		expiredCopy := make([]status.ProjectIPAccessList, len(lists))
		for i, list := range lists {
			expiredCopy[i] = status.ProjectIPAccessList(list)
		}
		currentStatusIPs := createdProject.Status.ExpiredIPAccessList
		if currentStatusIPs == nil {
			currentStatusIPs = []status.ProjectIPAccessList{}
		}
		Expect(currentStatusIPs).To(Equal(expiredCopy))
	}

	checkAtlasProjectIsReady := func() {
		projectReadyConditions := testutil.MatchConditions(
			status.TrueCondition(status.ProjectReadyType),
			status.TrueCondition(status.IPAccessListReadyType),
			status.TrueCondition(status.ReadyType),
		)
		Expect(createdProject.Status.ID).NotTo(BeNil())
		Expect(createdProject.Status.Conditions).To(ConsistOf(projectReadyConditions))
		Expect(createdProject.Status.ObservedGeneration).To(Equal(createdProject.Generation))
	}

	Describe("Creating the project", func() {
		It("Should Succeed", func() {
			expectedProject := testAtlasProject(namespace.Name, "test-project", namespace.Name, connectionSecret.Name)
			createdProject.ObjectMeta = expectedProject.ObjectMeta
			Expect(k8sClient.Create(context.Background(), expectedProject)).ToNot(HaveOccurred())

			Eventually(testutil.WaitFor(k8sClient, createdProject, status.TrueCondition(status.ReadyType)),
				20, interval).Should(BeTrue())

			checkAtlasProjectIsReady()

			// Atlas
			atlasProject, _, err := atlasClient.Projects.GetOneProject(context.Background(), createdProject.Status.ID)
			Expect(err).ToNot(HaveOccurred())

			Expect(atlasProject.Name).To(Equal(expectedProject.Spec.Name))
		})
		It("Should fail if Secret is wrong", func() {
			expectedProject := testAtlasProject(namespace.Name, "test-project", namespace.Name, "non-existent-secret")
			createdProject.ObjectMeta = expectedProject.ObjectMeta
			Expect(k8sClient.Create(context.Background(), expectedProject)).ToNot(HaveOccurred())

			expectedCondition := status.FalseCondition(status.ProjectReadyType).WithReason(string(workflow.AtlasCredentialsNotProvided))
			Eventually(testutil.WaitFor(k8sClient, createdProject, expectedCondition),
				20, interval).Should(BeTrue())

			expectedConditionsMatchers := testutil.MatchConditions(
				status.FalseCondition(status.ProjectReadyType),
				status.FalseCondition(status.ReadyType),
			)
			Expect(createdProject.Status.Conditions).To(ConsistOf(expectedConditionsMatchers))
			Expect(createdProject.ID()).To(BeEmpty())
			Expect(createdProject.Status.ObservedGeneration).To(Equal(createdProject.Generation))

			// Atlas
			_, _, err := atlasClient.Projects.GetOneProjectByName(context.Background(), expectedProject.Spec.Name)

			// "NOT_IN_GROUP" is what is returned if the project is not found
			var apiError *mongodbatlas.ErrorResponse
			Expect(errors.As(err, &apiError)).To(BeTrue(), "Error occurred: "+err.Error())
			Expect(apiError.ErrorCode).To(Equal(atlas.NotInGroup))
		})
	})

	Describe("Updating the project", func() {
		It("Should Succeed", func() {
			By("Creating the project first")

			expectedProject := testAtlasProject(namespace.Name, "test-project", namespace.Name, connectionSecret.Name)
			createdProject.ObjectMeta = expectedProject.ObjectMeta
			Expect(k8sClient.Create(context.Background(), expectedProject)).ToNot(HaveOccurred())

			Eventually(testutil.WaitFor(k8sClient, createdProject, status.TrueCondition(status.ReadyType)),
				20, interval).Should(BeTrue())

			// Updating (the existing project is expected to be read from Atlas)
			By("Updating the project")

			createdProject.Spec.ProjectIPAccessList = []mdbv1.ProjectIPAccessList{{CIDRBlock: "0.0.0.0/0"}}
			Expect(k8sClient.Update(context.Background(), createdProject)).To(Succeed())

			Eventually(testutil.WaitFor(k8sClient, createdProject, status.TrueCondition(status.ReadyType)),
				20, interval).Should(BeTrue())

			Expect(testutil.ReadAtlasResource(k8sClient, createdProject)).To(BeTrue())
			Expect(createdProject.Status.Conditions).To(ContainElement(testutil.MatchCondition(status.TrueCondition(status.ProjectReadyType))))

			// Atlas
			atlasProject, _, err := atlasClient.Projects.GetOneProject(context.Background(), createdProject.ID())
			Expect(err).ToNot(HaveOccurred())
			Expect(atlasProject.Name).To(Equal(expectedProject.Spec.Name))
		})
	})

	Describe("Two projects watching the Connection Secret", func() {
		var secondProject *mdbv1.AtlasProject
		AfterEach(func() {
			if secondProject != nil && secondProject.Status.ID != "" {
				By("Removing (second) Atlas Project " + secondProject.Status.ID)
				Expect(k8sClient.Delete(context.Background(), secondProject)).To(Succeed())
				Eventually(checkAtlasProjectRemoved(secondProject.Status.ID), 20, interval).Should(BeTrue())
			}
		})
		It("Should Succeed", func() {
			By("Creating two projects first", func() {
				createdProject = testAtlasProject(namespace.Name, "test-project", namespace.Name, connectionSecret.Name)
				Expect(k8sClient.Create(context.Background(), createdProject)).ToNot(HaveOccurred())

				secondProject = testAtlasProject(namespace.Name, "second-project", "second Project", connectionSecret.Name)
				Expect(k8sClient.Create(context.Background(), secondProject)).ToNot(HaveOccurred())

				Eventually(testutil.WaitFor(k8sClient, createdProject, status.TrueCondition(status.ReadyType)),
					20, interval).Should(BeTrue())

				Eventually(testutil.WaitFor(k8sClient, secondProject, status.TrueCondition(status.ReadyType)),
					20, interval).Should(BeTrue())
			})
			By("Breaking the Connection Secret", func() {
				connectionSecret.StringData["publicApiKey"] = "non-existing"
				Expect(k8sClient.Update(context.Background(), &connectionSecret)).To(Succeed())

				// Both projects are expected to get to Failed state right away
				expectedCondition := status.FalseCondition(status.ProjectReadyType).WithReason(string(workflow.ProjectNotCreatedInAtlas))
				Eventually(testutil.WaitFor(k8sClient, createdProject, expectedCondition),
					20, interval).Should(BeTrue())
				Eventually(testutil.WaitFor(k8sClient, secondProject, expectedCondition),
					20, interval).Should(BeTrue())
			})
			By("Fixing the Connection Secret", func() {
				connectionSecret.StringData["publicApiKey"] = connection.PublicKey
				Expect(k8sClient.Update(context.Background(), &connectionSecret)).To(Succeed())

				// Both projects are expected to recover
				Eventually(testutil.WaitFor(k8sClient, createdProject, status.TrueCondition(status.ReadyType)),
					20, interval).Should(BeTrue())
				Eventually(testutil.WaitFor(k8sClient, secondProject, status.TrueCondition(status.ReadyType)),
					20, interval).Should(BeTrue())
			})
		})
	})

	Describe("Creating the project IP access list", func() {
		It("Should Succeed (single)", func() {
			createdProject = testAtlasProject(namespace.Name, "test-project", namespace.Name, connectionSecret.Name)
			createdProject.Spec.ProjectIPAccessList = []mdbv1.ProjectIPAccessList{{Comment: "bla", IPAddress: "192.0.2.15"}}
			Expect(k8sClient.Create(context.Background(), createdProject)).ToNot(HaveOccurred())

			Eventually(testutil.WaitFor(k8sClient, createdProject, status.TrueCondition(status.ReadyType), validateNoErrorsIPAccessListDuringCreate),
				20, interval).Should(BeTrue())

			checkAtlasProjectIsReady()
			checkExpiredAccessLists([]mdbv1.ProjectIPAccessList{})
			checkIPAccessListInAtlas()
		})
		It("Should Succeed (multiple)", func() {
			createdProject = testAtlasProject(namespace.Name, "test-project", namespace.Name, connectionSecret.Name)
			tenHoursLater := time.Now().Add(time.Hour * 10).Format("2006-01-02T15:04:05-0700")

			createdProject.Spec.ProjectIPAccessList = []mdbv1.ProjectIPAccessList{
				{Comment: "bla", CIDRBlock: "203.0.113.0/24", DeleteAfterDate: tenHoursLater},
				{Comment: "foo", IPAddress: "192.0.2.20"},
			}
			Expect(k8sClient.Create(context.Background(), createdProject)).ToNot(HaveOccurred())

			Eventually(testutil.WaitFor(k8sClient, createdProject, status.TrueCondition(status.ReadyType), validateNoErrorsIPAccessListDuringCreate),
				20, interval).Should(BeTrue())

			checkAtlasProjectIsReady()
			checkExpiredAccessLists([]mdbv1.ProjectIPAccessList{})
			checkIPAccessListInAtlas()
		})
		It("Should Succeed (1 expired)", func() {
			createdProject = testAtlasProject(namespace.Name, "test-project", namespace.Name, connectionSecret.Name)
			tenHoursBefore := time.Now().Add(time.Hour * -10).Format("2006-01-02T15:04:05-0700")

			expiredList := mdbv1.ProjectIPAccessList{Comment: "bla", CIDRBlock: "203.0.113.0/24", DeleteAfterDate: tenHoursBefore}
			activeList := mdbv1.ProjectIPAccessList{Comment: "foo", IPAddress: "192.0.2.20"}
			createdProject.Spec.ProjectIPAccessList = []mdbv1.ProjectIPAccessList{expiredList, activeList}

			Expect(k8sClient.Create(context.Background(), createdProject)).ToNot(HaveOccurred())

			Eventually(testutil.WaitFor(k8sClient, createdProject, status.TrueCondition(status.ReadyType), validateNoErrorsIPAccessListDuringCreate),
				20, interval).Should(BeTrue())

			checkAtlasProjectIsReady()
			checkExpiredAccessLists([]mdbv1.ProjectIPAccessList{expiredList})

			// Atlas
			list, _, err := atlasClient.ProjectIPAccessList.List(context.Background(), createdProject.ID(), &mongodbatlas.ListOptions{})
			Expect(err).NotTo(HaveOccurred())

			Expect(list.Results).To(HaveLen(1))
			Expect(list.Results[0]).To(testutil.MatchIPAccessList(activeList))
		})
		It("Should Fail (AWS security group not supported without VPC)", func() {
			createdProject = testAtlasProject(namespace.Name, "test-project", namespace.Name, connectionSecret.Name)
			createdProject.Spec.ProjectIPAccessList = []mdbv1.ProjectIPAccessList{{AwsSecurityGroup: "sg-0026348ec11780bd1"}}
			Expect(k8sClient.Create(context.Background(), createdProject)).ToNot(HaveOccurred())

			Eventually(testutil.WaitFor(k8sClient, createdProject, status.FalseCondition(status.IPAccessListReadyType)),
				20, interval).Should(BeTrue())

			ipAccessFailedCondition := status.FalseCondition(status.IPAccessListReadyType).
				WithReason(string(workflow.ProjectIPNotCreatedInAtlas)).
				WithMessageRegexp(".*CANNOT_USE_AWS_SECURITY_GROUP_WITHOUT_VPC_PEERING_CONNECTION.*")

			expectedConditionsMatchers := testutil.MatchConditions(
				status.TrueCondition(status.ProjectReadyType),
				ipAccessFailedCondition,
				status.FalseCondition(status.ReadyType),
			)
			Expect(createdProject.Status.Conditions).To(ConsistOf(expectedConditionsMatchers))
			checkExpiredAccessLists([]mdbv1.ProjectIPAccessList{})
		})
	})

	Describe("Updating the project IP access list", func() {
		It("Should Succeed (single)", func() {
			By("Creating the project first", func() {
				tenMinutesLater := time.Now().Add(time.Minute * 10).Format("2006-01-02T15:04:05-0700")
				createdProject = testAtlasProject(namespace.Name, "test-project", namespace.Name, connectionSecret.Name)
				createdProject.Spec.ProjectIPAccessList = []mdbv1.ProjectIPAccessList{{Comment: "bla", IPAddress: "192.0.2.15", DeleteAfterDate: tenMinutesLater}}
				Expect(k8sClient.Create(context.Background(), createdProject)).To(Succeed())

				Eventually(testutil.WaitFor(k8sClient, createdProject, status.TrueCondition(status.ReadyType), validateNoErrorsIPAccessListDuringCreate),
					20, interval).Should(BeTrue())
			})
			By("Updating the IP Access List comment and delete date", func() {
				// Just a note: Atlas doesn't allow to make the "permanent" entity "temporary". But it works the other way
				createdProject.Spec.ProjectIPAccessList[0].Comment = "new comment"
				createdProject.Spec.ProjectIPAccessList[0].DeleteAfterDate = ""
				Expect(k8sClient.Update(context.Background(), createdProject)).To(Succeed())

				Eventually(testutil.WaitFor(k8sClient, createdProject, status.TrueCondition(status.ReadyType), validateNoErrorsIPAccessListDuringUpdate),
					20, interval).Should(BeTrue())

				checkAtlasProjectIsReady()
				checkExpiredAccessLists([]mdbv1.ProjectIPAccessList{})
				checkIPAccessListInAtlas()
			})
		})

		It("Should Succeed (multiple)", func() {
			By("Creating the project first", func() {
				createdProject = testAtlasProject(namespace.Name, "test-project", namespace.Name, connectionSecret.Name)
				thirtyHoursLater := time.Now().Add(time.Hour * 30).Format("2006-01-02T15:04:05-0700")

				createdProject.Spec.ProjectIPAccessList = []mdbv1.ProjectIPAccessList{
					{Comment: "bla", CIDRBlock: "203.0.113.0/24", DeleteAfterDate: thirtyHoursLater},
					{Comment: "foo", IPAddress: "192.0.2.20"},
				}
				Expect(k8sClient.Create(context.Background(), createdProject)).ToNot(HaveOccurred())

				Eventually(testutil.WaitFor(k8sClient, createdProject, status.TrueCondition(status.ReadyType), validateNoErrorsIPAccessListDuringCreate),
					20, interval).Should(BeTrue())
			})
			By("Updating the IP Access List IPAddress", func() {
				twoDaysLater := time.Now().Add(time.Hour * 48).Format("2006-01-02T15:04:05Z")
				createdProject.Spec.ProjectIPAccessList[0].DeleteAfterDate = twoDaysLater
				// Update of the IP address will result in delete for the old IP address first and then the new
				// IP address will be created
				createdProject.Spec.ProjectIPAccessList[1].IPAddress = "168.32.54.0"
				Expect(k8sClient.Update(context.Background(), createdProject)).To(Succeed())

				Eventually(testutil.WaitFor(k8sClient, createdProject, status.TrueCondition(status.ReadyType), validateNoErrorsIPAccessListDuringUpdate),
					20, interval).Should(BeTrue())

				checkAtlasProjectIsReady()
				checkExpiredAccessLists([]mdbv1.ProjectIPAccessList{})
				checkIPAccessListInAtlas()
			})
		})
	})
<<<<<<< HEAD

	Describe("Using the global Connection Secret", func() {
		It("Should Succeed", func() {
			globalConnectionSecret := buildConnectionSecret("atlas-operator-api-key")
			Expect(k8sClient.Create(context.Background(), &globalConnectionSecret)).To(Succeed())

			// We don't specify the connection Secret per project - the global one must be used
			createdProject = testAtlasProject(namespace.Name, "test-project", namespace.Name, "")

			Expect(k8sClient.Create(context.Background(), createdProject)).To(Succeed())

			Eventually(testutil.WaitFor(k8sClient, createdProject, status.TrueCondition(status.ReadyType)),
				20, interval).Should(BeTrue())

			expectedConditionsMatchers := testutil.MatchConditions(
				status.TrueCondition(status.ProjectReadyType),
				status.TrueCondition(status.IPAccessListReadyType),
				status.TrueCondition(status.ReadyType),
			)
			Expect(createdProject.Status.Conditions).To(ConsistOf(expectedConditionsMatchers))
			Expect(createdProject.Status.ObservedGeneration).To(Equal(createdProject.Generation))
		})
		It("Should Fail if the global Secret doesn't exist", func() {
			By("Creating without a global Secret", func() {
				createdProject = testAtlasProject(namespace.Name, "test-project", namespace.Name, "")

				Expect(k8sClient.Create(context.Background(), createdProject)).ToNot(HaveOccurred())

				Eventually(testutil.WaitFor(k8sClient, createdProject, status.FalseCondition(status.ReadyType)),
					20, interval).Should(BeTrue())

				expectedConditionsMatchers := testutil.MatchConditions(
					status.FalseCondition(status.ProjectReadyType).WithReason(string(workflow.AtlasCredentialsNotProvided)),
					status.FalseCondition(status.ReadyType),
				)
				Expect(createdProject.Status.Conditions).To(ConsistOf(expectedConditionsMatchers))
				Expect(createdProject.ID()).To(BeEmpty())
				Expect(createdProject.Status.ObservedGeneration).To(Equal(createdProject.Generation))
			})
			By("Creating a global Secret - should get fixed", func() {
				globalConnectionSecret := buildConnectionSecret("atlas-operator-api-key")
				Expect(k8sClient.Create(context.Background(), &globalConnectionSecret)).To(Succeed())

				Eventually(testutil.WaitFor(k8sClient, createdProject, status.TrueCondition(status.ReadyType)),
					20, interval).Should(BeTrue())
			})

		})
	})

=======
>>>>>>> 778eb3b7
})

func buildConnectionSecret(name string) corev1.Secret {
	return corev1.Secret{
		ObjectMeta: metav1.ObjectMeta{
			Name:      name,
			Namespace: namespace.Name,
		},
		StringData: map[string]string{"orgId": connection.OrgID, "publicApiKey": connection.PublicKey, "privateApiKey": connection.PrivateKey},
	}
}

// TODO builders
func testAtlasProject(namespace, name, atlasName, connectionSecretName string) *mdbv1.AtlasProject {
	project := mdbv1.AtlasProject{
		ObjectMeta: metav1.ObjectMeta{
			Name:      name,
			Namespace: namespace,
		},
		Spec: mdbv1.AtlasProjectSpec{
			Name: atlasName,
		},
	}
	if connectionSecretName != "" {
		project.Spec.ConnectionSecret = &mdbv1.ResourceRef{Name: connectionSecretName}
	}
	return &project
}

func removeAtlasProject(projectID string) func() bool {
	return func() bool {
		_, err := atlasClient.Projects.Delete(context.Background(), projectID)
		if err != nil {
			var apiError *mongodbatlas.ErrorResponse
			Expect(errors.As(err, &apiError)).To(BeTrue())
			Expect(apiError.ErrorCode).To(Equal(atlas.CannotCloseGroupActiveAtlasCluster))
			return false
		}
		return true
	}
}

// checkAtlasProjectRemoved returns true if the Atlas Project is removed from Atlas.
func checkAtlasProjectRemoved(projectID string) func() bool {
	return func() bool {
		_, r, err := atlasClient.Projects.GetOneProject(context.Background(), projectID)
		if err != nil {
			if r != nil && r.StatusCode == http.StatusNotFound {
				return true
			}
		}
		return false
	}
}

// validateNoErrorsIPAccessListDuringCreate performs check that no problems happen to IP Access list during the create.
// This allows the test to fail fast instead by timeout if there are any troubles.
func validateNoErrorsIPAccessListDuringCreate(a mdbv1.AtlasCustomResource) {
	c := a.(*mdbv1.AtlasProject)
	condition, ok := testutil.FindConditionByType(c.Status.Conditions, status.IPAccessListReadyType)
	Expect(ok).To(BeFalse(), fmt.Sprintf("Unexpected condition: %v", condition))
}

// validateNoErrorsIPAccessListDuringUpdate performs check that no problems happen to IP Access list during the update.
func validateNoErrorsIPAccessListDuringUpdate(a mdbv1.AtlasCustomResource) {
	c := a.(*mdbv1.AtlasProject)
	condition, ok := testutil.FindConditionByType(c.Status.Conditions, status.IPAccessListReadyType)
	Expect(ok).To(BeTrue())
	Expect(condition.Reason).To(BeEmpty())
}<|MERGE_RESOLUTION|>--- conflicted
+++ resolved
@@ -332,7 +332,6 @@
 			})
 		})
 	})
-<<<<<<< HEAD
 
 	Describe("Using the global Connection Secret", func() {
 		It("Should Succeed", func() {
@@ -383,8 +382,6 @@
 		})
 	})
 
-=======
->>>>>>> 778eb3b7
 })
 
 func buildConnectionSecret(name string) corev1.Secret {
