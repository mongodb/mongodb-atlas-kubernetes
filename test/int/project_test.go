--- conflicted
+++ resolved
@@ -135,20 +135,6 @@
 		})
 	})
 
-<<<<<<< HEAD
-	FDescribe("Creating the project IP access list", func() {
-		It("Should Succeed", func() {
-			expectedProject := testAtlasProject(namespace.Name, namespace.Name, connectionSecret.Name)
-			expectedProject.Spec.ProjectIPAccessList = []mdbv1.ProjectIPAccessList{{Comment: "bla", IPAddress: "192.0.2.15"}}
-			createdProject.ObjectMeta = expectedProject.ObjectMeta
-			Expect(k8sClient.Create(context.Background(), expectedProject)).ToNot(HaveOccurred())
-
-			Eventually(testutil.WaitFor(k8sClient, createdProject, status.TrueCondition(status.ReadyType)),
-				20, interval).Should(BeTrue())
-		})
-	})
-
-=======
 	Describe("Two projects watching the Connection Secret", func() {
 		var secondProject *mdbv1.AtlasProject
 		AfterEach(func() {
@@ -195,7 +181,19 @@
 			})
 		})
 	})
->>>>>>> 9e03c1c8
+
+	FDescribe("Creating the project IP access list", func() {
+		It("Should Succeed", func() {
+			expectedProject := testAtlasProject(namespace.Name, "test-project", namespace.Name, connectionSecret.Name)
+			expectedProject.Spec.ProjectIPAccessList = []mdbv1.ProjectIPAccessList{{Comment: "bla", IPAddress: "192.0.2.15"}}
+			createdProject.ObjectMeta = expectedProject.ObjectMeta
+			Expect(k8sClient.Create(context.Background(), expectedProject)).ToNot(HaveOccurred())
+
+			Eventually(testutil.WaitFor(k8sClient, createdProject, status.TrueCondition(status.ReadyType)),
+				20, interval).Should(BeTrue())
+		})
+	})
+
 })
 
 // TODO builders
