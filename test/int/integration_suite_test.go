--- conflicted
+++ resolved
@@ -189,28 +189,17 @@
 		Log:             logger.Named("controllers").Named("AtlasProject").Sugar(),
 		AtlasDomain:     "https://cloud-qa.mongodb.com",
 		ResourceWatcher: watch.NewResourceWatcher(),
-<<<<<<< HEAD
 		GlobalAPISecret: kube.ObjectKey(namespace.Name, "atlas-operator-api-key"),
-=======
 		EventRecorder:   k8sManager.GetEventRecorderFor("AtlasProject"),
-		OperatorPod:     kube.ObjectKey(namespace.Name, "atlas-operator"),
->>>>>>> b37628f9
 	}).SetupWithManager(k8sManager)
 	Expect(err).ToNot(HaveOccurred())
 
 	err = (&atlascluster.AtlasClusterReconciler{
-<<<<<<< HEAD
 		Client:          k8sManager.GetClient(),
 		Log:             logger.Named("controllers").Named("AtlasCluster").Sugar(),
 		AtlasDomain:     "https://cloud-qa.mongodb.com",
 		GlobalAPISecret: kube.ObjectKey(namespace.Name, "atlas-operator-api-key"),
-=======
-		Client:                 k8sManager.GetClient(),
-		Log:                    logger.Named("controllers").Named("AtlasCluster").Sugar(),
-		AtlasDomain:            "https://cloud-qa.mongodb.com",
-		EventRecorder:          k8sManager.GetEventRecorderFor("AtlasCluster"),
-		OperatorDeploymentName: kube.ObjectKey(namespace.Name, "atlas-operator"),
->>>>>>> b37628f9
+		EventRecorder:   k8sManager.GetEventRecorderFor("AtlasCluster"),
 	}).SetupWithManager(k8sManager)
 	Expect(err).ToNot(HaveOccurred())
 
