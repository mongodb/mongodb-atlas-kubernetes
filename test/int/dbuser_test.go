package int

import (
	"context"
	"errors"
	"fmt"
	"net/http"
	"net/url"
	"strings"
	"time"

	. "github.com/onsi/ginkgo"
	. "github.com/onsi/gomega"
	"go.mongodb.org/atlas/mongodbatlas"
	"go.mongodb.org/mongo-driver/bson"
	"go.mongodb.org/mongo-driver/mongo/options"
	corev1 "k8s.io/api/core/v1"
	apiErrors "k8s.io/apimachinery/pkg/api/errors"
	metav1 "k8s.io/apimachinery/pkg/apis/meta/v1"
	"sigs.k8s.io/controller-runtime/pkg/client"

	"go.mongodb.org/mongo-driver/mongo"

	mdbv1 "github.com/mongodb/mongodb-atlas-kubernetes/pkg/api/v1"
	"github.com/mongodb/mongodb-atlas-kubernetes/pkg/api/v1/project"
	"github.com/mongodb/mongodb-atlas-kubernetes/pkg/api/v1/status"
	"github.com/mongodb/mongodb-atlas-kubernetes/pkg/controller/connectionsecret"
	"github.com/mongodb/mongodb-atlas-kubernetes/pkg/controller/workflow"
	"github.com/mongodb/mongodb-atlas-kubernetes/pkg/util/kube"
	"github.com/mongodb/mongodb-atlas-kubernetes/pkg/util/testutil"
	"github.com/mongodb/mongodb-atlas-kubernetes/pkg/util/timeutil"
)

const (
	DevMode             = false
	UserPasswordSecret  = "user-password-secret"
	DBUserPassword      = "Passw0rd!"
	UserPasswordSecret2 = "second-user-password-secret"
	DBUserPassword2     = "H@lla#!"
	DBUserUpdateTimeout = 100
)

var _ = Describe("AtlasDatabaseUser", func() {
	const interval = time.Second * 1

	var (
		connectionSecret    corev1.Secret
		createdProject      *mdbv1.AtlasProject
		createdClusterAWS   *mdbv1.AtlasCluster
		createdClusterGCP   *mdbv1.AtlasCluster
		createdClusterAzure *mdbv1.AtlasCluster
		createdDBUser       *mdbv1.AtlasDatabaseUser
		secondDBUser        *mdbv1.AtlasDatabaseUser
	)

	BeforeEach(func() {
		prepareControllers()
		createdDBUser = &mdbv1.AtlasDatabaseUser{}

		connectionSecret = buildConnectionSecret("my-atlas-key")
		Expect(k8sClient.Create(context.Background(), &connectionSecret)).To(Succeed())

		By(fmt.Sprintf("Creating password Secret %s", UserPasswordSecret))
		passwordSecret := buildPasswordSecret(UserPasswordSecret, DBUserPassword)
		Expect(k8sClient.Create(context.Background(), &passwordSecret)).To(Succeed())

		By(fmt.Sprintf("Creating password Secret %s", UserPasswordSecret2))
		passwordSecret2 := buildPasswordSecret(UserPasswordSecret2, DBUserPassword2)
		Expect(k8sClient.Create(context.Background(), &passwordSecret2)).To(Succeed())

		By("Creating the project", func() {
			// adding whitespace to the name to check normalization for connection secrets names
			createdProject = mdbv1.DefaultProject(namespace.Name, connectionSecret.Name).
				WithAtlasName(namespace.Name + " some").
				WithIPAccessList(project.NewIPAccessList().WithIP("0.0.0.0/0"))
			if DevMode {
				// While developing tests we need to reuse the same project
				createdProject.Spec.Name = "dev-test atlas-project"
			}

			Expect(k8sClient.Create(context.Background(), createdProject)).To(Succeed())
			Eventually(testutil.WaitFor(k8sClient, createdProject, status.TrueCondition(status.ReadyType)),
				ProjectCreationTimeout, interval).Should(BeTrue())
		})
	})

	AfterEach(func() {
		if DevMode {
			// No tearDown in dev mode - projects and both clusters will stay in Atlas so it's easier to develop
			// tests. Just rerun the test and the project + clusters in Atlas will be reused.
			// We only need to wipe data in the databases.
			if createdClusterAWS != nil {
				dbClient, err := mongoClient(createdProject.ID(), *createdClusterAWS, *createdDBUser)
				if err == nil {
					_ = dbClient.Database("test").Collection("operatortest").Drop(context.Background())
				}
			}
			if createdClusterGCP != nil {
				dbClient, err := mongoClient(createdProject.ID(), *createdClusterGCP, *createdDBUser)
				if err == nil {
					_ = dbClient.Database("test").Collection("operatortest").Drop(context.Background())
				}
			}

			Expect(k8sClient.Delete(context.Background(), createdDBUser)).To(Succeed())
			Eventually(checkAtlasDatabaseUserRemoved(createdProject.ID(), *createdDBUser), 20, interval).Should(BeTrue())
			if secondDBUser != nil {
				Expect(k8sClient.Delete(context.Background(), secondDBUser)).To(Succeed())
				Eventually(checkAtlasDatabaseUserRemoved(createdProject.ID(), *secondDBUser), 20, interval).Should(BeTrue())
			}
			return
		}

		if createdProject != nil && createdProject.ID() != "" {
			list := mdbv1.AtlasClusterList{}
			Expect(k8sClient.List(context.Background(), &list, client.InNamespace(namespace.Name))).To(Succeed())

			for i := range list.Items {
				By("Removing Atlas Cluster " + list.Items[i].Name)
				Expect(k8sClient.Delete(context.Background(), &list.Items[i])).To(Succeed())
			}
			for i := range list.Items {
				Eventually(checkAtlasClusterRemoved(createdProject.ID(), list.Items[i].Spec.Name), 600, interval).Should(BeTrue())
			}

			By("Removing Atlas Project " + createdProject.Status.ID)
			Expect(k8sClient.Delete(context.Background(), createdProject)).To(Succeed())
			Eventually(checkAtlasProjectRemoved(createdProject.Status.ID), 60, interval).Should(BeTrue())
		}
		removeControllersAndNamespace()
	})

	connSecretname := func(suffix string) string {
		return kube.NormalizeIdentifier(createdProject.Spec.Name) + suffix
	}

	Describe("Create/Update two users, two clusters", func() {
		It("They should be created successfully", func() {
			By("Creating clusters", func() {
				createdClusterAWS = mdbv1.DefaultAWSCluster(namespace.Name, createdProject.Name)
				Expect(k8sClient.Create(context.Background(), createdClusterAWS)).ToNot(HaveOccurred())

				createdClusterGCP = mdbv1.DefaultGCPCluster(namespace.Name, createdProject.Name)
				Expect(k8sClient.Create(context.Background(), createdClusterGCP)).ToNot(HaveOccurred())

				Eventually(testutil.WaitFor(k8sClient, createdClusterAWS, status.TrueCondition(status.ReadyType), validateClusterCreatingFunc()),
					1800, interval).Should(BeTrue())

				Eventually(testutil.WaitFor(k8sClient, createdClusterGCP, status.TrueCondition(status.ReadyType), validateClusterCreatingFunc()),
					500, interval).Should(BeTrue())
			})
			createdDBUser = mdbv1.DefaultDBUser(namespace.Name, "test-db-user", createdProject.Name).WithPasswordSecret(UserPasswordSecret)

			By(fmt.Sprintf("Creating the Database User %s", kube.ObjectKeyFromObject(createdDBUser)), func() {
				Expect(k8sClient.Create(context.Background(), createdDBUser)).ToNot(HaveOccurred())

				Eventually(testutil.WaitFor(k8sClient, createdDBUser, status.TrueCondition(status.ReadyType)),
					DBUserUpdateTimeout, interval, validateDatabaseUserUpdatingFunc()).Should(BeTrue())

				checkUserInAtlas(createdProject.ID(), *createdDBUser)

				Expect(tryConnect(createdProject.ID(), *createdClusterGCP, *createdDBUser)).Should(Succeed())
				Expect(tryConnect(createdProject.ID(), *createdClusterAWS, *createdDBUser)).Should(Succeed())
				By("Checking connection Secrets", func() {
					validateSecret(k8sClient, *createdProject, *createdClusterGCP, *createdDBUser)
					validateSecret(k8sClient, *createdProject, *createdClusterAWS, *createdDBUser)
					checkNumberOfConnectionSecrets(k8sClient, *createdProject, 2)
				})
				By("Checking connectivity to Clusters", func() {
					// The user created lacks read/write roles
					err := tryWrite(createdProject.ID(), *createdClusterGCP, *createdDBUser, "test", "operatortest")
					Expect(err).To(HaveOccurred())
					Expect(err.Error()).To(MatchRegexp("not authorized"))

					err = tryWrite(createdProject.ID(), *createdClusterAWS, *createdDBUser, "test", "operatortest")
					Expect(err).To(HaveOccurred())
					Expect(err.Error()).To(MatchRegexp("not authorized"))
				})
			})
			By("Update database user - give readWrite permissions", func() {
				// Adding the role allowing read/write
				createdDBUser = createdDBUser.WithRole("readWriteAnyDatabase", "admin", "")

				Expect(k8sClient.Update(context.Background(), createdDBUser)).ToNot(HaveOccurred())

				Eventually(testutil.WaitFor(k8sClient, createdDBUser, status.TrueCondition(status.ReadyType)),
					DBUserUpdateTimeout, interval).Should(BeTrue())

				checkUserInAtlas(createdProject.ID(), *createdDBUser)

				By("Checking connection Secrets", func() {
					validateSecret(k8sClient, *createdProject, *createdClusterGCP, *createdDBUser)
					validateSecret(k8sClient, *createdProject, *createdClusterAWS, *createdDBUser)
					checkNumberOfConnectionSecrets(k8sClient, *createdProject, 2)
				})

				By("Checking write permissions for Clusters", func() {
					Expect(tryWrite(createdProject.ID(), *createdClusterGCP, *createdDBUser, "test", "operatortest")).Should(Succeed())
					Expect(tryWrite(createdProject.ID(), *createdClusterAWS, *createdDBUser, "test", "operatortest")).Should(Succeed())
				})
			})
			By("Adding second user for GCP cluster only (fails, wrong scope)", func() {
				secondDBUser = mdbv1.DefaultDBUser(namespace.Name, "second-db-user", createdProject.Name).
					WithPasswordSecret(UserPasswordSecret2).
					WithRole("readWrite", "someDB", "thisIsTheOnlyAllowedCollection").
					// Cluster doesn't exist
					WithScope(mdbv1.ClusterScopeType, createdClusterGCP.Spec.Name+"-foo")

				Expect(k8sClient.Create(context.Background(), secondDBUser)).ToNot(HaveOccurred())

				Eventually(
					testutil.WaitFor(
						k8sClient,
						secondDBUser,
						status.
							FalseCondition(status.DatabaseUserReadyType).
							WithReason(string(workflow.DatabaseUserInvalidSpec)).
							WithMessageRegexp("such cluster doesn't exist in Atlas"),
					),
					20,
					interval,
				).Should(BeTrue())
			})
			By("Fixing second user", func() {
				secondDBUser = secondDBUser.ClearScopes().WithScope(mdbv1.ClusterScopeType, createdClusterGCP.Spec.Name)

				Expect(k8sClient.Update(context.Background(), secondDBUser)).ToNot(HaveOccurred())

				// First we need to wait for "such cluster doesn't exist in Atlas" error to be gone
				Eventually(testutil.WaitFor(k8sClient, secondDBUser, status.FalseCondition(status.DatabaseUserReadyType).WithReason(string(workflow.DatabaseUserClustersAppliedChanges))),
					20, interval).Should(BeTrue())

				Eventually(testutil.WaitFor(k8sClient, secondDBUser, status.TrueCondition(status.ReadyType), validateDatabaseUserUpdatingFunc()),
					DBUserUpdateTimeout, interval).Should(BeTrue())

				checkUserInAtlas(createdProject.ID(), *secondDBUser)

				By("Checking connection Secrets", func() {
					validateSecret(k8sClient, *createdProject, *createdClusterGCP, *createdDBUser)
					validateSecret(k8sClient, *createdProject, *createdClusterAWS, *createdDBUser)
					validateSecret(k8sClient, *createdProject, *createdClusterGCP, *secondDBUser)
					checkNumberOfConnectionSecrets(k8sClient, *createdProject, 3)
				})

				By("Checking write permissions for Clusters", func() {
					// We still can write by the first user
					Expect(tryWrite(createdProject.ID(), *createdClusterGCP, *createdDBUser, "test", "testCollection")).Should(Succeed())
					Expect(tryWrite(createdProject.ID(), *createdClusterAWS, *createdDBUser, "test", "testCollection")).Should(Succeed())

					// The second user can eventually write to one collection only
					Expect(tryConnect(createdProject.ID(), *createdClusterGCP, *secondDBUser)).Should(Succeed())
					Expect(tryWrite(createdProject.ID(), *createdClusterGCP, *secondDBUser, "someDB", "thisIsTheOnlyAllowedCollection")).Should(Succeed())

					err := tryWrite(createdProject.ID(), *createdClusterGCP, *secondDBUser, "test", "someNotAllowedCollection")
					Expect(err).To(HaveOccurred())
					Expect(err.Error()).To(MatchRegexp("not authorized"))
				})
				By("Removing Second user", func() {
					Expect(k8sClient.Delete(context.Background(), secondDBUser)).To(Succeed())
					Eventually(checkAtlasDatabaseUserRemoved(createdProject.Status.ID, *secondDBUser), 50, interval).Should(BeTrue())

					secretNames := []string{connSecretname("-test-cluster-gcp-second-db-user")}
					Eventually(checkSecretsDontExist(namespace.Name, secretNames), 50, interval).Should(BeTrue())
				})
			})
			By("Removing First user", func() {
				Expect(k8sClient.Delete(context.Background(), createdDBUser)).To(Succeed())
				Eventually(checkAtlasDatabaseUserRemoved(createdProject.Status.ID, *createdDBUser), 50, interval).Should(BeTrue())

				secretNames := []string{connSecretname("-test-cluster-aws-test-db-user"), connSecretname("-test-cluster-gcp-test-db-user")}
				Eventually(checkSecretsDontExist(namespace.Name, secretNames), 50, interval).Should(BeTrue())

				checkNumberOfConnectionSecrets(k8sClient, *createdProject, 0)
			})
		})
	})

	// Note, that this test doesn't work with "DevMode=true" as requires the cluster to get created
	Describe("Check the reverse order of cluster-user creation (user - first, then - the cluster)", func() {
		It("Should succeed", func() {
			// Here we create a database user first - then the cluster
			By("Creating database user", func() {
				createdDBUser = mdbv1.DefaultDBUser(namespace.Name, "test-db-user", createdProject.Name).WithPasswordSecret(UserPasswordSecret)

				Expect(k8sClient.Create(context.Background(), createdDBUser)).To(Succeed())

				Eventually(testutil.WaitFor(k8sClient, createdDBUser, status.TrueCondition(status.ReadyType)),
					DBUserUpdateTimeout, interval).Should(BeTrue())

				checkUserInAtlas(createdProject.ID(), *createdDBUser)
				checkNumberOfConnectionSecrets(k8sClient, *createdProject, 0)
			})
			By("Creating cluster", func() {
				createdClusterAWS = mdbv1.DefaultAWSCluster(namespace.Name, createdProject.Name)
				Expect(k8sClient.Create(context.Background(), createdClusterAWS)).ToNot(HaveOccurred())

				// We don't wait for the full cluster creation - only when it has started the process
				Eventually(testutil.WaitFor(k8sClient, createdClusterAWS, status.FalseCondition(status.ClusterReadyType).WithReason(string(workflow.ClusterCreating))),
					20, interval).Should(BeTrue())
			})
			By("Updating the database user while the cluster is being created", func() {
				createdDBUser = createdDBUser.WithRole("read", "test", "somecollection")
				Expect(k8sClient.Update(context.Background(), createdDBUser)).To(Succeed())

				// DatabaseUser will wait for the cluster to get created.
				Eventually(testutil.WaitFor(k8sClient, createdDBUser, status.TrueCondition(status.ReadyType)),
					1800, interval).Should(BeTrue())

<<<<<<< HEAD
				checkUserInAtlas(createdProject.ID(), *createdDBUser)
=======
				expectedConditionsMatchers := testutil.MatchConditions(
					status.TrueCondition(status.DatabaseUserReadyType),
					status.TrueCondition(status.ReadyType),
				)
				Expect(createdDBUser.Status.Conditions).To(ConsistOf(expectedConditionsMatchers))

				checkUserInAtlas(*createdDBUser)
>>>>>>> 307fdf69
				Expect(tryConnect(createdProject.ID(), *createdClusterAWS, *createdDBUser)).Should(Succeed())
				By("Checking connection Secrets", func() {
					validateSecret(k8sClient, *createdProject, *createdClusterAWS, *createdDBUser)
					checkNumberOfConnectionSecrets(k8sClient, *createdProject, 1)
				})
			})
		})
	})
	Describe("Check the password Secret is watched", func() {
		It("Should succeed", func() {
			By("Creating clusters", func() {
				createdClusterGCP = mdbv1.DefaultGCPCluster(namespace.Name, createdProject.Name)
				Expect(k8sClient.Create(context.Background(), createdClusterGCP)).ToNot(HaveOccurred())

				Eventually(testutil.WaitFor(k8sClient, createdClusterGCP, status.TrueCondition(status.ReadyType), validateClusterCreatingFunc()),
					1800, interval).Should(BeTrue())
			})
			createdDBUser = mdbv1.DefaultDBUser(namespace.Name, "test-db-user", createdProject.Name).WithPasswordSecret(UserPasswordSecret)
			var connSecretInitial corev1.Secret
			var pwdSecret corev1.Secret

			By(fmt.Sprintf("Creating the Database User %s", kube.ObjectKeyFromObject(createdDBUser)), func() {
				Expect(k8sClient.Create(context.Background(), createdDBUser)).ToNot(HaveOccurred())

				Eventually(testutil.WaitFor(k8sClient, createdDBUser, status.TrueCondition(status.ReadyType)),
					DBUserUpdateTimeout, interval, validateDatabaseUserUpdatingFunc()).Should(BeTrue())
				Expect(tryConnect(createdProject.ID(), *createdClusterGCP, *createdDBUser)).Should(Succeed())

				connSecretInitial = validateSecret(k8sClient, *createdProject, *createdClusterGCP, *createdDBUser)
				Expect(k8sClient.Get(context.Background(), kube.ObjectKey(namespace.Name, UserPasswordSecret), &pwdSecret)).To(Succeed())
				Expect(createdDBUser.Status.PasswordVersion).To(Equal(pwdSecret.ResourceVersion))
			})

			By("Breaking the password secret", func() {
				passwordSecret := buildPasswordSecret(UserPasswordSecret, "")
				Expect(k8sClient.Update(context.Background(), &passwordSecret)).To(Succeed())

				expectedCondition := status.FalseCondition(status.DatabaseUserReadyType).WithReason(string(workflow.Internal)).WithMessageRegexp("the 'password' field is empty")
				Eventually(testutil.WaitFor(k8sClient, createdDBUser, expectedCondition), 20, interval).Should(BeTrue())
			})
			By("Fixing the password secret", func() {
				passwordSecret := buildPasswordSecret(UserPasswordSecret, "someNewPassw00rd")
				Expect(k8sClient.Update(context.Background(), &passwordSecret)).To(Succeed())

				Eventually(testutil.WaitFor(k8sClient, createdDBUser, status.TrueCondition(status.ReadyType)),
					DBUserUpdateTimeout, interval, validateDatabaseUserUpdatingFunc()).Should(BeTrue())

				// We need to make sure that the new connection secret is different from the initial one
				connSecretUpdated := validateSecret(k8sClient, *createdProject, *createdClusterGCP, *createdDBUser)
				Expect(string(connSecretInitial.Data["password"])).To(Equal(DBUserPassword))
				Expect(string(connSecretUpdated.Data["password"])).To(Equal("someNewPassw00rd"))

				var updatedPwdSecret corev1.Secret
				Expect(k8sClient.Get(context.Background(), kube.ObjectKey(namespace.Name, UserPasswordSecret), &updatedPwdSecret)).To(Succeed())
				Expect(updatedPwdSecret.ResourceVersion).NotTo(Equal(pwdSecret.ResourceVersion))
				Expect(createdDBUser.Status.PasswordVersion).To(Equal(updatedPwdSecret.ResourceVersion))

				Expect(tryConnect(createdProject.ID(), *createdClusterGCP, *createdDBUser)).Should(Succeed())
			})
		})
	})
	Describe("Change database users (make sure all stale secrets are removed)", func() {
		It("Should succeed", func() {
			By("Creating GCP and Azure clusters", func() {
				createdClusterGCP = mdbv1.DefaultGCPCluster(namespace.Name, createdProject.Name)
				Expect(k8sClient.Create(context.Background(), createdClusterGCP)).ToNot(HaveOccurred())

				createdClusterAzure = mdbv1.DefaultAzureCluster(namespace.Name, createdProject.Name)
				Expect(k8sClient.Create(context.Background(), createdClusterAzure)).ToNot(HaveOccurred())

				Eventually(testutil.WaitFor(k8sClient, createdClusterGCP, status.TrueCondition(status.ReadyType), validateClusterCreatingFunc()),
					1800, interval).Should(BeTrue())

				Eventually(testutil.WaitFor(k8sClient, createdClusterAzure, status.TrueCondition(status.ReadyType), validateClusterCreatingFunc()),
					1800, interval).Should(BeTrue())
			})
			createdDBUser = mdbv1.DefaultDBUser(namespace.Name, "test-db-user", createdProject.Name).WithPasswordSecret(UserPasswordSecret)

			By(fmt.Sprintf("Creating the Database User %s (no scopes)", kube.ObjectKeyFromObject(createdDBUser)), func() {
				Expect(k8sClient.Create(context.Background(), createdDBUser)).To(Succeed())

				Eventually(testutil.WaitFor(k8sClient, createdDBUser, status.TrueCondition(status.ReadyType)),
					DBUserUpdateTimeout, interval, validateDatabaseUserUpdatingFunc()).Should(BeTrue())

				checkNumberOfConnectionSecrets(k8sClient, *createdProject, 2)
				validateSecret(k8sClient, *createdProject, *createdClusterGCP, *createdDBUser)
				validateSecret(k8sClient, *createdProject, *createdClusterAzure, *createdDBUser)
			})
			By("Changing the db user name - two stale secret are expected to be removed, two added instead", func() {
				oldName := createdDBUser.Spec.Username
				createdDBUser = createdDBUser.WithAtlasUserName("new-user")
				Expect(k8sClient.Update(context.Background(), createdDBUser)).To(Succeed())

				Eventually(testutil.WaitFor(k8sClient, createdDBUser, status.TrueCondition(status.ReadyType)),
					DBUserUpdateTimeout, interval, validateDatabaseUserUpdatingFunc()).Should(BeTrue())

				checkUserInAtlas(*createdDBUser)
				// Old user has been removed
				_, _, err := atlasClient.DatabaseUsers.Get(context.Background(), createdDBUser.Spec.DatabaseName, createdProject.ID(), oldName)
				Expect(err).To(HaveOccurred())

				checkNumberOfConnectionSecrets(k8sClient, *createdProject, 2)
				secret := validateSecret(k8sClient, *createdProject, *createdClusterAzure, *createdDBUser)
				Expect(secret.Name).To(Equal(connSecretname("-test-cluster-azure-new-user")))
				secret = validateSecret(k8sClient, *createdProject, *createdClusterGCP, *createdDBUser)
				Expect(secret.Name).To(Equal(connSecretname("-test-cluster-gcp-new-user")))

				Expect(tryConnect(createdProject.ID(), *createdClusterAzure, *createdDBUser)).Should(Succeed())
				Expect(tryConnect(createdProject.ID(), *createdClusterGCP, *createdDBUser)).Should(Succeed())
			})
			By("Changing the scopes - one stale secret is expected to be removed", func() {
				createdDBUser = createdDBUser.ClearScopes().WithScope(mdbv1.ClusterScopeType, createdClusterAzure.Spec.Name)
				Expect(k8sClient.Update(context.Background(), createdDBUser)).To(Succeed())

				Eventually(testutil.WaitFor(k8sClient, createdDBUser, status.TrueCondition(status.ReadyType)),
					DBUserUpdateTimeout, interval, validateDatabaseUserUpdatingFunc()).Should(BeTrue())

				checkNumberOfConnectionSecrets(k8sClient, *createdProject, 1)
				validateSecret(k8sClient, *createdProject, *createdClusterAzure, *createdDBUser)

				Expect(tryConnect(createdProject.ID(), *createdClusterAzure, *createdDBUser)).Should(Succeed())
				Expect(tryConnect(createdProject.ID(), *createdClusterGCP, *createdDBUser)).ShouldNot(Succeed())
			})
		})
	})
	Describe("Check the user expiration", func() {
		It("Should succeed", func() {
			By("Creating a GCP cluster", func() {
				createdClusterGCP = mdbv1.DefaultGCPCluster(namespace.Name, createdProject.Name)
				Expect(k8sClient.Create(context.Background(), createdClusterGCP)).To(Succeed())

				Eventually(testutil.WaitFor(k8sClient, createdClusterGCP, status.TrueCondition(status.ReadyType), validateClusterCreatingFunc()),
					1800, interval).Should(BeTrue())
			})

			By("Creating the expired Database User - no user created in Atlas", func() {
				before := time.Now().Add(time.Minute * -10).Format("2006-01-02T15:04:05")
				createdDBUser = mdbv1.DefaultDBUser(namespace.Name, "test-db-user", createdProject.Name).
					WithPasswordSecret(UserPasswordSecret).
					WithDeleteAfterDate(before)

				Expect(k8sClient.Create(context.Background(), createdDBUser)).To(Succeed())

				Eventually(testutil.WaitFor(k8sClient, createdDBUser, status.FalseCondition(status.DatabaseUserReadyType).WithReason(string(workflow.DatabaseUserExpired))),
					10, interval).Should(BeTrue())

				checkNumberOfConnectionSecrets(k8sClient, *createdProject, 0)

				// no user in Atlas
				_, _, err := atlasClient.DatabaseUsers.Get(context.Background(), createdDBUser.Spec.DatabaseName, createdProject.ID(), createdDBUser.Spec.Username)
				Expect(err).To(HaveOccurred())
			})
			By("Fixing the Database User - setting the expiration to future", func() {
				after := time.Now().Add(time.Hour * 10).Format("2006-01-02T15:04:05")
				createdDBUser = createdDBUser.WithDeleteAfterDate(after)

				Expect(k8sClient.Update(context.Background(), createdDBUser)).To(Succeed())
				Eventually(testutil.WaitFor(k8sClient, createdDBUser, status.TrueCondition(status.ReadyType)),
					DBUserUpdateTimeout, interval, validateDatabaseUserUpdatingFunc()).Should(BeTrue())

				checkUserInAtlas(*createdDBUser)
				checkNumberOfConnectionSecrets(k8sClient, *createdProject, 1)
				Expect(tryConnect(createdProject.ID(), *createdClusterGCP, *createdDBUser)).Should(Succeed())
			})
			By("Extending the expiration", func() {
				after := time.Now().Add(time.Hour * 30).Format("2006-01-02T15:04:05")
				createdDBUser = createdDBUser.WithDeleteAfterDate(after)

				Expect(k8sClient.Update(context.Background(), createdDBUser)).To(Succeed())
				Eventually(testutil.WaitFor(k8sClient, createdDBUser, status.TrueCondition(status.ReadyType)),
					DBUserUpdateTimeout, interval, validateDatabaseUserUpdatingFunc()).Should(BeTrue())

				checkUserInAtlas(*createdDBUser)
			})
			By("Emulating expiration of the User - connection secret must be removed", func() {
				before := time.Now().Add(time.Minute * -5).Format("2006-01-02T15:04:05")
				createdDBUser = createdDBUser.WithDeleteAfterDate(before)

				Expect(k8sClient.Update(context.Background(), createdDBUser)).To(Succeed())
				Eventually(testutil.WaitFor(k8sClient, createdDBUser, status.FalseCondition(status.DatabaseUserReadyType).WithReason(string(workflow.DatabaseUserExpired))),
					10, interval).Should(BeTrue())

				expectedConditionsMatchers := testutil.MatchConditions(
					status.FalseCondition(status.DatabaseUserReadyType),
					status.FalseCondition(status.ReadyType),
				)
				Expect(createdDBUser.Status.Conditions).To(ConsistOf(expectedConditionsMatchers))

				checkNumberOfConnectionSecrets(k8sClient, *createdProject, 0)
			})
		})
	})
})

func buildPasswordSecret(name, password string) corev1.Secret {
	return corev1.Secret{
		ObjectMeta: metav1.ObjectMeta{
			Name:      name,
			Namespace: namespace.Name,
		},
		StringData: map[string]string{"password": password},
	}
}

// normalize brings the operator 'user' to the user returned by Atlas that allows to perform comparison for equality
func normalize(user mongodbatlas.DatabaseUser, projectID string) mongodbatlas.DatabaseUser {
	if user.Scopes == nil {
		user.Scopes = []mongodbatlas.Scope{}
	}
	if user.Labels == nil {
		user.Labels = []mongodbatlas.Label{}
	}
	if user.LDAPAuthType == "" {
		user.LDAPAuthType = "NONE"
	}
	if user.AWSIAMType == "" {
		user.AWSIAMType = "NONE"
	}
	if user.X509Type == "" {
		user.X509Type = "NONE"
	}
	if user.DeleteAfterDate != "" {
		user.DeleteAfterDate = timeutil.FormatISO8601(timeutil.MustParseISO8601(user.DeleteAfterDate))
	}
	user.GroupID = projectID
	user.Password = ""
	return user
}

func tryConnect(projectID string, cluster mdbv1.AtlasCluster, user mdbv1.AtlasDatabaseUser) error {
	_, err := mongoClient(projectID, cluster, user)
	return err
}

func mongoClient(projectID string, cluster mdbv1.AtlasCluster, user mdbv1.AtlasDatabaseUser) (*mongo.Client, error) {
	ctx, cancel := context.WithTimeout(context.Background(), 10*time.Second)
	defer cancel()
	c, _, err := atlasClient.Clusters.Get(context.Background(), projectID, cluster.Spec.Name)
	Expect(err).NotTo(HaveOccurred())

	if c.ConnectionStrings == nil {
		return nil, errors.New("Connection strings are not provided!")
	}

	cs, err := url.Parse(c.ConnectionStrings.StandardSrv)
	Expect(err).NotTo(HaveOccurred())

	password, err := user.ReadPassword(k8sClient)
	Expect(err).NotTo(HaveOccurred())
	cs.User = url.UserPassword(user.Spec.Username, password)

	dbClient, err := mongo.Connect(ctx, options.Client().ApplyURI(cs.String()))
	if err != nil {
		return nil, err
	}
	err = dbClient.Ping(context.TODO(), nil)

	return dbClient, err
}

type Person struct {
	Name string `json:"name"`
	Age  int    `json:"age"`
}

func tryWrite(projectID string, cluster mdbv1.AtlasCluster, user mdbv1.AtlasDatabaseUser, dbName, collectionName string) error {
	dbClient, err := mongoClient(projectID, cluster, user)
	Expect(err).NotTo(HaveOccurred())
	defer func() {
		if err = dbClient.Disconnect(context.Background()); err != nil {
			panic(err)
		}
	}()

	collection := dbClient.Database(dbName).Collection(collectionName)

	p := Person{
		Name: "Patrick",
		Age:  32,
	}

	_, err = collection.InsertOne(context.Background(), p)
	if err != nil {
		return err
	}
	filter := bson.D{{Key: "name", Value: "Patrick"}}

	var s Person

	err = collection.FindOne(context.Background(), filter).Decode(&s)
	Expect(err).NotTo(HaveOccurred())
	// Shouldn't return the error - by this step the roles should be propagated
	Expect(s).To(Equal(p))
	fmt.Fprintf(GinkgoWriter, "User %s (cluster %s) has inserted a single document to %s/%s\n", user.Spec.Username, cluster.Spec.Name, dbName, collectionName)
	return nil
}

func validateSecret(k8sClient client.Client, project mdbv1.AtlasProject, cluster mdbv1.AtlasCluster, user mdbv1.AtlasDatabaseUser) corev1.Secret {
	secret := corev1.Secret{}
	username := user.Spec.Username
	secretName := fmt.Sprintf("%s-%s-%s", kube.NormalizeIdentifier(project.Spec.Name), kube.NormalizeIdentifier(cluster.Spec.Name), kube.NormalizeIdentifier(username))
	Expect(k8sClient.Get(context.Background(), kube.ObjectKey(project.Namespace, secretName), &secret)).To(Succeed())

	password, err := user.ReadPassword(k8sClient)
	Expect(err).NotTo(HaveOccurred())

	c, _, err := atlasClient.Clusters.Get(context.Background(), project.ID(), cluster.Spec.Name)
	Expect(err).NotTo(HaveOccurred())

	expectedData := map[string][]byte{
		"connectionString.standard":    []byte(buildConnectionURL(c.ConnectionStrings.Standard, username, password)),
		"connectionString.standardSrv": []byte(buildConnectionURL(c.ConnectionStrings.StandardSrv, username, password)),
		"username":                     []byte(username),
		"password":                     []byte(password),
	}
	expectedLabels := map[string]string{
		"atlas.mongodb.com/project-id":   project.ID(),
		"atlas.mongodb.com/cluster-name": cluster.Spec.Name,
	}
	Expect(secret.Data).To(Equal(expectedData))
	Expect(secret.Labels).To(Equal(expectedLabels))
	return secret
}

func checkNumberOfConnectionSecrets(k8sClient client.Client, project mdbv1.AtlasProject, length int) {
	secretList := corev1.SecretList{}
	Expect(k8sClient.List(context.Background(), &secretList, client.InNamespace(namespace.Name))).To(Succeed())

	names := make([]string, 0)
	for _, item := range secretList.Items {
		if strings.HasPrefix(item.Name, kube.NormalizeIdentifier(project.Spec.Name)) {
			names = append(names, item.Name)
		}
	}
	Expect(names).To(HaveLen(length), fmt.Sprintf("Expected %d items, but found %d (%v)", length, len(names), names))
}

func buildConnectionURL(connURL, userName, password string) string {
	u, err := connectionsecret.AddCredentialsToConnectionURL(connURL, userName, password)
	Expect(err).NotTo(HaveOccurred())
	return u
}

func checkAtlasDatabaseUserRemoved(projectID string, user mdbv1.AtlasDatabaseUser) func() bool {
	return func() bool {
		_, r, err := atlasClient.DatabaseUsers.Get(context.Background(), user.Spec.DatabaseName, projectID, user.Spec.Username)
		if err != nil {
			if r != nil && r.StatusCode == http.StatusNotFound {
				return true
			}
		}

		return false
	}
}

func checkSecretsDontExist(namespace string, secretNames []string) func() bool {
	return func() bool {
		nonExisting := 0
		for _, name := range secretNames {
			s := corev1.Secret{}
			err := k8sClient.Get(context.Background(), kube.ObjectKey(namespace, name), &s)
			if err != nil && apiErrors.IsNotFound(err) {
				nonExisting++
			}
		}
		return nonExisting == len(secretNames)
	}
}

func checkUserInAtlas(projectID string, user mdbv1.AtlasDatabaseUser) {
	By("Verifying Database User state in Atlas", func() {
		atlasDBUser, _, err := atlasClient.DatabaseUsers.Get(context.Background(), user.Spec.DatabaseName, projectID, user.Spec.Username)
		Expect(err).ToNot(HaveOccurred())
		operatorDBUser, err := user.ToAtlas(k8sClient)
		Expect(err).ToNot(HaveOccurred())

		Expect(*atlasDBUser).To(Equal(normalize(*operatorDBUser, projectID)))
	})
}

func validateDatabaseUserUpdatingFunc() func(a mdbv1.AtlasCustomResource) {
	return func(a mdbv1.AtlasCustomResource) {
		d := a.(*mdbv1.AtlasDatabaseUser)
		expectedConditionsMatchers := testutil.MatchConditions(
			status.FalseCondition(status.DatabaseUserReadyType).WithReason(string(workflow.DatabaseUserClustersAppliedChanges)),
			status.FalseCondition(status.ReadyType),
		)
		Expect(d.Status.Conditions).To(ConsistOf(expectedConditionsMatchers))
	}
}

<<<<<<< HEAD
=======
//nolint
>>>>>>> 307fdf69
func validateDatabaseUserWaitingForCluster() func(a mdbv1.AtlasCustomResource) {
	return func(a mdbv1.AtlasCustomResource) {
		d := a.(*mdbv1.AtlasDatabaseUser)
		// this is the first status that db user gets after update
		userChangesApplied := testutil.MatchConditions(
			status.FalseCondition(status.DatabaseUserReadyType).WithReason(string(workflow.DatabaseUserClustersAppliedChanges)),
			status.FalseCondition(status.ReadyType),
		)
		// this is the status the db user gets to when tries to create connection secrets and sees that the cluster
		// is not ready
		waitingForCluster := testutil.MatchConditions(
			status.FalseCondition(status.DatabaseUserReadyType).
				WithReason(string(workflow.DatabaseUserConnectionSecretsNotCreated)).
				WithMessageRegexp("Waiting for clusters to get created/updated"),
			status.FalseCondition(status.ReadyType),
		)
		Expect(d.Status.Conditions).To(Or(ConsistOf(waitingForCluster), ConsistOf(userChangesApplied)))
	}
}<|MERGE_RESOLUTION|>--- conflicted
+++ resolved
@@ -306,17 +306,13 @@
 				Eventually(testutil.WaitFor(k8sClient, createdDBUser, status.TrueCondition(status.ReadyType)),
 					1800, interval).Should(BeTrue())
 
-<<<<<<< HEAD
-				checkUserInAtlas(createdProject.ID(), *createdDBUser)
-=======
 				expectedConditionsMatchers := testutil.MatchConditions(
 					status.TrueCondition(status.DatabaseUserReadyType),
 					status.TrueCondition(status.ReadyType),
 				)
 				Expect(createdDBUser.Status.Conditions).To(ConsistOf(expectedConditionsMatchers))
 
-				checkUserInAtlas(*createdDBUser)
->>>>>>> 307fdf69
+				checkUserInAtlas(createdProject.ID(), *createdDBUser)
 				Expect(tryConnect(createdProject.ID(), *createdClusterAWS, *createdDBUser)).Should(Succeed())
 				By("Checking connection Secrets", func() {
 					validateSecret(k8sClient, *createdProject, *createdClusterAWS, *createdDBUser)
@@ -413,7 +409,7 @@
 				Eventually(testutil.WaitFor(k8sClient, createdDBUser, status.TrueCondition(status.ReadyType)),
 					DBUserUpdateTimeout, interval, validateDatabaseUserUpdatingFunc()).Should(BeTrue())
 
-				checkUserInAtlas(*createdDBUser)
+				checkUserInAtlas(createdProject.ID(), *createdDBUser)
 				// Old user has been removed
 				_, _, err := atlasClient.DatabaseUsers.Get(context.Background(), createdDBUser.Spec.DatabaseName, createdProject.ID(), oldName)
 				Expect(err).To(HaveOccurred())
@@ -477,7 +473,7 @@
 				Eventually(testutil.WaitFor(k8sClient, createdDBUser, status.TrueCondition(status.ReadyType)),
 					DBUserUpdateTimeout, interval, validateDatabaseUserUpdatingFunc()).Should(BeTrue())
 
-				checkUserInAtlas(*createdDBUser)
+				checkUserInAtlas(createdProject.ID(), *createdDBUser)
 				checkNumberOfConnectionSecrets(k8sClient, *createdProject, 1)
 				Expect(tryConnect(createdProject.ID(), *createdClusterGCP, *createdDBUser)).Should(Succeed())
 			})
@@ -489,7 +485,7 @@
 				Eventually(testutil.WaitFor(k8sClient, createdDBUser, status.TrueCondition(status.ReadyType)),
 					DBUserUpdateTimeout, interval, validateDatabaseUserUpdatingFunc()).Should(BeTrue())
 
-				checkUserInAtlas(*createdDBUser)
+				checkUserInAtlas(createdProject.ID(), *createdDBUser)
 			})
 			By("Emulating expiration of the User - connection secret must be removed", func() {
 				before := time.Now().Add(time.Minute * -5).Format("2006-01-02T15:04:05")
@@ -709,10 +705,7 @@
 	}
 }
 
-<<<<<<< HEAD
-=======
 //nolint
->>>>>>> 307fdf69
 func validateDatabaseUserWaitingForCluster() func(a mdbv1.AtlasCustomResource) {
 	return func(a mdbv1.AtlasCustomResource) {
 		d := a.(*mdbv1.AtlasDatabaseUser)
