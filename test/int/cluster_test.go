package int

import (
	"context"
	"fmt"
	"net/http"
	"time"

	"github.com/mongodb/mongodb-atlas-kubernetes/pkg/controller/connectionsecret"

	. "github.com/onsi/ginkgo/v2"
	. "github.com/onsi/gomega"
	"go.mongodb.org/atlas/mongodbatlas"
	"go.uber.org/zap"
	corev1 "k8s.io/api/core/v1"
	metav1 "k8s.io/apimachinery/pkg/apis/meta/v1"

	"github.com/mongodb/mongodb-atlas-kubernetes/pkg/controller/customresource"

	mdbv1 "github.com/mongodb/mongodb-atlas-kubernetes/pkg/api/v1"
	"github.com/mongodb/mongodb-atlas-kubernetes/pkg/api/v1/project"
	"github.com/mongodb/mongodb-atlas-kubernetes/pkg/api/v1/status"
	"github.com/mongodb/mongodb-atlas-kubernetes/pkg/controller/atlascluster"
	"github.com/mongodb/mongodb-atlas-kubernetes/pkg/controller/workflow"
	"github.com/mongodb/mongodb-atlas-kubernetes/pkg/util/kube"
	"github.com/mongodb/mongodb-atlas-kubernetes/pkg/util/testutil"
)

const (
	// Set this to true if you are debugging cluster creation.
	// This may not help much if there was the update though...
	ClusterDevMode       = false
	ClusterUpdateTimeout = 40 * time.Minute
)

var _ = Describe("AtlasCluster", Label("int", "AtlasCluster"), func() {
	const (
		interval      = PollingInterval
		intervalShort = time.Second * 2
	)

	var (
		connectionSecret corev1.Secret
		createdProject   *mdbv1.AtlasProject
		createdCluster   *mdbv1.AtlasCluster
		lastGeneration   int64
	)

	BeforeEach(func() {
		prepareControllers()

		createdCluster = &mdbv1.AtlasCluster{}

		lastGeneration = 0

		connectionSecret = corev1.Secret{
			ObjectMeta: metav1.ObjectMeta{
				Name:      "my-atlas-key",
				Namespace: namespace.Name,
				Labels: map[string]string{
					connectionsecret.TypeLabelKey: connectionsecret.CredLabelVal,
				},
			},
			StringData: map[string]string{"orgId": connection.OrgID, "publicApiKey": connection.PublicKey, "privateApiKey": connection.PrivateKey},
		}
		By(fmt.Sprintf("Creating the Secret %s", kube.ObjectKeyFromObject(&connectionSecret)))
		Expect(k8sClient.Create(context.Background(), &connectionSecret)).To(Succeed())

		createdProject = mdbv1.DefaultProject(namespace.Name, connectionSecret.Name).WithIPAccessList(project.NewIPAccessList().WithIP("0.0.0.0/0"))
		if ClusterDevMode {
			// While developing tests we need to reuse the same project
			createdProject.Spec.Name = "dev-test atlas-project"
		}
		By("Creating the project " + createdProject.Name)
		Expect(k8sClient.Create(context.Background(), createdProject)).To(Succeed())
		Eventually(testutil.WaitFor(k8sClient, createdProject, status.TrueCondition(status.ReadyType)),
			ProjectCreationTimeout, intervalShort).Should(BeTrue())
	})

	AfterEach(func() {
		if ClusterDevMode {
			return
		}
		if createdProject != nil && createdProject.Status.ID != "" {
			if createdCluster != nil {
				By("Removing Atlas Cluster " + createdCluster.Name)
				Expect(k8sClient.Delete(context.Background(), createdCluster)).To(Succeed())

				Eventually(checkAtlasClusterRemoved(createdProject.Status.ID, createdCluster.GetClusterName()), 600, interval).Should(BeTrue())
			}

			By("Removing Atlas Project " + createdProject.Status.ID)
			Expect(k8sClient.Delete(context.Background(), createdProject)).To(Succeed())
			Eventually(checkAtlasProjectRemoved(createdProject.Status.ID), 60, interval).Should(BeTrue())
		}
		removeControllersAndNamespace()
	})

	doRegularClusterStatusChecks := func() {
		By("Checking observed Cluster state", func() {
			atlasCluster, _, err := atlasClient.Clusters.Get(context.Background(), createdProject.Status.ID, createdCluster.Spec.ClusterSpec.Name)
			Expect(err).ToNot(HaveOccurred())

			Expect(createdCluster.Status.ConnectionStrings).NotTo(BeNil())
			Expect(createdCluster.Status.ConnectionStrings.Standard).To(Equal(atlasCluster.ConnectionStrings.Standard))
			Expect(createdCluster.Status.ConnectionStrings.StandardSrv).To(Equal(atlasCluster.ConnectionStrings.StandardSrv))
			Expect(createdCluster.Status.MongoDBVersion).To(Equal(atlasCluster.MongoDBVersion))
			Expect(createdCluster.Status.MongoURIUpdated).To(Equal(atlasCluster.MongoURIUpdated))
			Expect(createdCluster.Status.StateName).To(Equal("IDLE"))
			Expect(createdCluster.Status.Conditions).To(HaveLen(2))
			Expect(createdCluster.Status.Conditions).To(ConsistOf(testutil.MatchConditions(
				status.TrueCondition(status.ClusterReadyType),
				status.TrueCondition(status.ReadyType),
			)))
			Expect(createdCluster.Status.ObservedGeneration).To(Equal(createdCluster.Generation))
			Expect(createdCluster.Status.ObservedGeneration).To(Equal(lastGeneration + 1))
		})
	}

	doAdvancedClusterStatusChecks := func() {
		By("Checking observed Advanced Cluster state", func() {
			atlasCluster, _, err := atlasClient.AdvancedClusters.Get(context.Background(), createdProject.Status.ID, createdCluster.Spec.AdvancedClusterSpec.Name)
			Expect(err).ToNot(HaveOccurred())

			Expect(createdCluster.Status.ConnectionStrings).NotTo(BeNil())
			Expect(createdCluster.Status.ConnectionStrings.Standard).To(Equal(atlasCluster.ConnectionStrings.Standard))
			Expect(createdCluster.Status.ConnectionStrings.StandardSrv).To(Equal(atlasCluster.ConnectionStrings.StandardSrv))
			Expect(createdCluster.Status.MongoDBVersion).To(Equal(atlasCluster.MongoDBVersion))
			Expect(createdCluster.Status.StateName).To(Equal("IDLE"))
			Expect(createdCluster.Status.Conditions).To(HaveLen(2))
			Expect(createdCluster.Status.Conditions).To(ConsistOf(testutil.MatchConditions(
				status.TrueCondition(status.ClusterReadyType),
				status.TrueCondition(status.ReadyType),
			)))
			Expect(createdCluster.Status.ObservedGeneration).To(Equal(createdCluster.Generation))
			Expect(createdCluster.Status.ObservedGeneration).To(Equal(lastGeneration + 1))
		})
	}

	checkAtlasState := func(additionalChecks ...func(c *mongodbatlas.Cluster)) {
		By("Verifying Cluster state in Atlas", func() {
			atlasCluster, _, err := atlasClient.Clusters.Get(context.Background(), createdProject.Status.ID, createdCluster.Spec.ClusterSpec.Name)
			Expect(err).ToNot(HaveOccurred())

			mergedCluster, err := atlascluster.MergedCluster(*atlasCluster, createdCluster.Spec)
			Expect(err).ToNot(HaveOccurred())

			Expect(atlascluster.ClustersEqual(zap.S(), *atlasCluster, mergedCluster)).To(BeTrue())

			for _, check := range additionalChecks {
				check(atlasCluster)
			}
		})
	}

	checkAdvancedAtlasState := func(additionalChecks ...func(c *mongodbatlas.AdvancedCluster)) {
		By("Verifying Cluster state in Atlas", func() {
			atlasCluster, _, err := atlasClient.AdvancedClusters.Get(context.Background(), createdProject.Status.ID, createdCluster.Spec.AdvancedClusterSpec.Name)
			Expect(err).ToNot(HaveOccurred())

			mergedCluster, err := atlascluster.MergedAdvancedCluster(*atlasCluster, createdCluster.Spec)
			Expect(err).ToNot(HaveOccurred())

			Expect(atlascluster.AdvancedClustersEqual(zap.S(), *atlasCluster, mergedCluster)).To(BeTrue())

			for _, check := range additionalChecks {
				check(atlasCluster)
			}
		})
	}

	performUpdate := func(timeout interface{}) {
		Expect(k8sClient.Update(context.Background(), createdCluster)).To(Succeed())

		Eventually(testutil.WaitFor(k8sClient, createdCluster, status.TrueCondition(status.ReadyType), validateClusterUpdatingFunc()),
			timeout, interval).Should(BeTrue())

		lastGeneration++
	}

	Describe("Create cluster & change ReplicationSpecs", func() {
		It("Should Succeed", func() {
			createdCluster = mdbv1.DefaultAWSCluster(namespace.Name, createdProject.Name)

			// Atlas will add some defaults in case the Atlas Operator doesn't set them
			replicationSpecsCheck := func(cluster *mongodbatlas.Cluster) {
				Expect(cluster.ReplicationSpecs).To(HaveLen(1))
				Expect(cluster.ReplicationSpecs[0].ID).NotTo(BeNil())
				Expect(cluster.ReplicationSpecs[0].ZoneName).To(Equal("Zone 1"))
				Expect(cluster.ReplicationSpecs[0].RegionsConfig).To(HaveLen(1))
				Expect(cluster.ReplicationSpecs[0].RegionsConfig[createdCluster.Spec.ClusterSpec.ProviderSettings.RegionName]).NotTo(BeNil())
			}

			By(fmt.Sprintf("Creating the Cluster %s", kube.ObjectKeyFromObject(createdCluster)), func() {
				Expect(k8sClient.Create(context.Background(), createdCluster)).ToNot(HaveOccurred())

				Eventually(testutil.WaitFor(k8sClient, createdCluster, status.TrueCondition(status.ReadyType), validateClusterCreatingFunc()),
					30*time.Minute, interval).Should(BeTrue())

				doRegularClusterStatusChecks()

				singleNumShard := func(cluster *mongodbatlas.Cluster) {
					Expect(cluster.ReplicationSpecs[0].NumShards).To(Equal(int64ptr(1)))
				}
				checkAtlasState(replicationSpecsCheck, singleNumShard)
			})

			By("Updating ReplicationSpecs", func() {
				createdCluster.Spec.ClusterSpec.ReplicationSpecs = append(createdCluster.Spec.ClusterSpec.ReplicationSpecs, mdbv1.ReplicationSpec{
					NumShards: int64ptr(2),
				})
				createdCluster.Spec.ClusterSpec.ClusterType = "SHARDED"

				performUpdate(40 * time.Minute)
				doRegularClusterStatusChecks()

				twoNumShard := func(cluster *mongodbatlas.Cluster) {
					Expect(cluster.ReplicationSpecs[0].NumShards).To(Equal(int64ptr(2)))
				}
				// ReplicationSpecs has the same defaults but the number of shards has changed
				checkAtlasState(replicationSpecsCheck, twoNumShard)
			})
		})
	})

	Describe("Create cluster & increase DiskSizeGB", func() {
		It("Should Succeed", func() {
			expectedCluster := mdbv1.DefaultAWSCluster(namespace.Name, createdProject.Name)

			By(fmt.Sprintf("Creating the Cluster %s", kube.ObjectKeyFromObject(expectedCluster)), func() {
				createdCluster.ObjectMeta = expectedCluster.ObjectMeta
				Expect(k8sClient.Create(context.Background(), expectedCluster)).ToNot(HaveOccurred())

				Eventually(testutil.WaitFor(k8sClient, createdCluster, status.TrueCondition(status.ReadyType), validateClusterCreatingFunc()),
					1800, interval).Should(BeTrue())

				doRegularClusterStatusChecks()
				checkAtlasState()
			})

			By("Increasing InstanceSize", func() {
				createdCluster.Spec.ClusterSpec.ProviderSettings.InstanceSizeName = "M30"
				performUpdate(40 * time.Minute)
				doRegularClusterStatusChecks()
				checkAtlasState()
			})
		})
	})

	Describe("Create cluster & change it to GEOSHARDED", Label("int", "geosharded", "slow"), func() {
		It("Should Succeed", func() {
			expectedCluster := mdbv1.DefaultAWSCluster(namespace.Name, createdProject.Name)

			By(fmt.Sprintf("Creating the Cluster %s", kube.ObjectKeyFromObject(expectedCluster)), func() {
				createdCluster.ObjectMeta = expectedCluster.ObjectMeta
				Expect(k8sClient.Create(context.Background(), expectedCluster)).ToNot(HaveOccurred())

				Eventually(testutil.WaitFor(k8sClient, createdCluster, status.TrueCondition(status.ReadyType), validateClusterCreatingFunc()),
					ClusterUpdateTimeout, interval).Should(BeTrue())

				doRegularClusterStatusChecks()
				checkAtlasState()
			})

			By("Change cluster to GEOSHARDED", func() {
				createdCluster.Spec.ClusterSpec.ClusterType = "GEOSHARDED"
				createdCluster.Spec.ClusterSpec.ReplicationSpecs = []mdbv1.ReplicationSpec{
					{
						NumShards: int64ptr(1),
						ZoneName:  "Zone 1",
						RegionsConfig: map[string]mdbv1.RegionsConfig{
							"US_EAST_1": {
								AnalyticsNodes: int64ptr(1),
								ElectableNodes: int64ptr(2),
								Priority:       int64ptr(7),
								ReadOnlyNodes:  int64ptr(0),
							},
							"US_WEST_1": {
								AnalyticsNodes: int64ptr(0),
								ElectableNodes: int64ptr(1),
								Priority:       int64ptr(6),
								ReadOnlyNodes:  int64ptr(0),
							},
						},
					},
				}
				performUpdate(80 * time.Minute)
				doRegularClusterStatusChecks()
				checkAtlasState()
			})
		})
	})

	Describe("Create/Update the cluster (more complex scenario)", func() {
		It("Should be created", func() {
			createdCluster = mdbv1.DefaultAWSCluster(namespace.Name, createdProject.Name)
			createdCluster.Spec.ClusterSpec.ClusterType = mdbv1.TypeReplicaSet
			createdCluster.Spec.ClusterSpec.AutoScaling = &mdbv1.AutoScalingSpec{
				Compute: &mdbv1.ComputeSpec{
					Enabled:          boolptr(true),
					ScaleDownEnabled: boolptr(true),
				},
				DiskGBEnabled: boolptr(false),
			}
			createdCluster.Spec.ClusterSpec.ProviderSettings.AutoScaling = &mdbv1.AutoScalingSpec{
				Compute: &mdbv1.ComputeSpec{
					MaxInstanceSize: "M20",
					MinInstanceSize: "M10",
				},
			}
			createdCluster.Spec.ClusterSpec.ProviderSettings.InstanceSizeName = "M10"
			createdCluster.Spec.ClusterSpec.Labels = []mdbv1.LabelSpec{{Key: "createdBy", Value: "Atlas Operator"}}
			createdCluster.Spec.ClusterSpec.ReplicationSpecs = []mdbv1.ReplicationSpec{{
				NumShards: int64ptr(1),
				ZoneName:  "Zone 1",
				// One interesting thing: if the regionsConfig is not empty - Atlas nullifies the 'providerSettings.regionName' field
				RegionsConfig: map[string]mdbv1.RegionsConfig{
					"US_EAST_1": {AnalyticsNodes: int64ptr(0), ElectableNodes: int64ptr(1), Priority: int64ptr(6), ReadOnlyNodes: int64ptr(0)},
					"US_WEST_2": {AnalyticsNodes: int64ptr(0), ElectableNodes: int64ptr(2), Priority: int64ptr(7), ReadOnlyNodes: int64ptr(0)},
				},
			}}
			createdCluster.Spec.ClusterSpec.DiskSizeGB = intptr(10)

			replicationSpecsCheckFunc := func(c *mongodbatlas.Cluster) {
				cluster, err := createdCluster.Spec.Cluster()
				Expect(err).NotTo(HaveOccurred())
				expectedReplicationSpecs := cluster.ReplicationSpecs

				// The ID field is added by Atlas - we don't have it in our specs
				Expect(c.ReplicationSpecs[0].ID).NotTo(BeNil())
				c.ReplicationSpecs[0].ID = ""
				// Apart from 'ID' all other fields are equal to the ones sent by the Operator
				Expect(c.ReplicationSpecs).To(Equal(expectedReplicationSpecs))
			}

			By("Creating the Cluster", func() {
				Expect(k8sClient.Create(context.Background(), createdCluster)).To(Succeed())

				Eventually(testutil.WaitFor(k8sClient, createdCluster, status.TrueCondition(status.ReadyType), validateClusterCreatingFunc()),
					ClusterUpdateTimeout, interval).Should(BeTrue())

				doRegularClusterStatusChecks()

				checkAtlasState(replicationSpecsCheckFunc)
			})

			By("Updating the cluster (multiple operations)", func() {
				delete(createdCluster.Spec.ClusterSpec.ReplicationSpecs[0].RegionsConfig, "US_WEST_2")
				createdCluster.Spec.ClusterSpec.ReplicationSpecs[0].RegionsConfig["US_WEST_1"] = mdbv1.RegionsConfig{AnalyticsNodes: int64ptr(0), ElectableNodes: int64ptr(2), Priority: int64ptr(6), ReadOnlyNodes: int64ptr(0)}
				config := createdCluster.Spec.ClusterSpec.ReplicationSpecs[0].RegionsConfig["US_EAST_1"]
				// Note, that Atlas has strict requirements to priorities - they must start with 7 and be in descending order over the regions
				config.Priority = int64ptr(7)
				createdCluster.Spec.ClusterSpec.ReplicationSpecs[0].RegionsConfig["US_EAST_1"] = config

				createdCluster.Spec.ClusterSpec.ProviderSettings.AutoScaling.Compute.MaxInstanceSize = "M30"

				performUpdate(ClusterUpdateTimeout)

				Eventually(testutil.WaitFor(k8sClient, createdCluster, status.TrueCondition(status.ReadyType), validateClusterUpdatingFunc()),
					ClusterUpdateTimeout, interval).Should(BeTrue())

				doRegularClusterStatusChecks()

				checkAtlasState(replicationSpecsCheckFunc)
			})

			By("Disable cluster and disk AutoScaling", func() {
				createdCluster.Spec.ClusterSpec.AutoScaling = &mdbv1.AutoScalingSpec{
					Compute: &mdbv1.ComputeSpec{
						Enabled:          boolptr(false),
						ScaleDownEnabled: boolptr(false),
					},
					DiskGBEnabled: boolptr(false),
				}

				performUpdate(ClusterUpdateTimeout)

				Eventually(testutil.WaitFor(k8sClient, createdCluster, status.TrueCondition(status.ReadyType), validateClusterUpdatingFunc()),
					ClusterUpdateTimeout, interval).Should(BeTrue())

				doRegularClusterStatusChecks()

				checkAtlasState(func(c *mongodbatlas.Cluster) {
					cluster, err := createdCluster.Spec.Cluster()
					Expect(err).NotTo(HaveOccurred())

					Expect(c.AutoScaling.Compute).To(Equal(cluster.AutoScaling.Compute))
				})
			})
		})
	})

	Describe("Create/Update the cluster (GCP)", func() {
		It("Should fail, then be fixed", func() {
			createdCluster = mdbv1.DefaultGCPCluster(namespace.Name, createdProject.Name).WithAtlasName("")

			By(fmt.Sprintf("Creating the Cluster %s with invalid parameters", kube.ObjectKeyFromObject(createdCluster)), func() {
				Expect(k8sClient.Create(context.Background(), createdCluster)).ToNot(HaveOccurred())

				Eventually(
					testutil.WaitFor(
						k8sClient,
						createdCluster,
						status.
							FalseCondition(status.ClusterReadyType).
							WithReason(string(workflow.Internal)). // Internal due to reconciliation failing on the initial GET request
							WithMessageRegexp("name is invalid because must be set"),
					),
					60,
					interval,
				).Should(BeTrue())
				testutil.EventExists(k8sClient, createdCluster, "Warning", string(workflow.Internal), "name is invalid because must be set")

				lastGeneration++
			})

			By("Fixing the cluster", func() {
				createdCluster.Spec.ClusterSpec.Name = "fixed-cluster"

				Expect(k8sClient.Update(context.Background(), createdCluster)).To(Succeed())

				Eventually(testutil.WaitFor(k8sClient, createdCluster, status.TrueCondition(status.ReadyType)),
					20*time.Minute, interval).Should(BeTrue())

				doRegularClusterStatusChecks()
				checkAtlasState()
			})
		})

		It("Should Succeed", func() {
			createdCluster = mdbv1.DefaultAWSCluster(namespace.Name, createdProject.Name)

			By(fmt.Sprintf("Creating the Cluster %s", kube.ObjectKeyFromObject(createdCluster)), func() {
				Expect(k8sClient.Create(context.Background(), createdCluster)).ToNot(HaveOccurred())

				Eventually(testutil.WaitFor(k8sClient, createdCluster, status.TrueCondition(status.ReadyType), validateClusterCreatingFunc()),
					ClusterUpdateTimeout, interval).Should(BeTrue())

				doRegularClusterStatusChecks()
				checkAtlasState()
			})

			By("Updating the Cluster labels", func() {
				createdCluster.Spec.ClusterSpec.Labels = []mdbv1.LabelSpec{{Key: "int-test", Value: "true"}}
				performUpdate(20 * time.Minute)
				doRegularClusterStatusChecks()
				checkAtlasState()
			})

			By("Updating the Cluster backups settings", func() {
				createdCluster.Spec.ClusterSpec.ProviderBackupEnabled = boolptr(true)
				performUpdate(20 * time.Minute)
				doRegularClusterStatusChecks()
				checkAtlasState(func(c *mongodbatlas.Cluster) {
					Expect(c.ProviderBackupEnabled).To(Equal(createdCluster.Spec.ClusterSpec.ProviderBackupEnabled))
				})
			})

			By("Decreasing the Cluster disk size", func() {
				createdCluster.Spec.ClusterSpec.DiskSizeGB = intptr(10)
				performUpdate(20 * time.Minute)
				doRegularClusterStatusChecks()
				checkAtlasState(func(c *mongodbatlas.Cluster) {
					Expect(*c.DiskSizeGB).To(BeEquivalentTo(*createdCluster.Spec.ClusterSpec.DiskSizeGB))

					// check whether https://github.com/mongodb/go-client-mongodb-atlas/issues/140 is fixed
					Expect(c.DiskSizeGB).To(BeAssignableToTypeOf(float64ptr(0)), "DiskSizeGB is no longer a *float64, please check the spec!")
				})
			})

			By("Pausing the cluster", func() {
				createdCluster.Spec.ClusterSpec.Paused = boolptr(true)
				performUpdate(20 * time.Minute)
				doRegularClusterStatusChecks()
				checkAtlasState(func(c *mongodbatlas.Cluster) {
					Expect(c.Paused).To(Equal(createdCluster.Spec.ClusterSpec.Paused))
				})
			})

			By("Updating the Cluster configuration while paused (should fail)", func() {
				createdCluster.Spec.ClusterSpec.ProviderBackupEnabled = boolptr(false)

				Expect(k8sClient.Update(context.Background(), createdCluster)).To(Succeed())
				Eventually(
					testutil.WaitFor(
						k8sClient,
						createdCluster,
						status.
							FalseCondition(status.ClusterReadyType).
							WithReason(string(workflow.ClusterNotUpdatedInAtlas)).
							WithMessageRegexp("CANNOT_UPDATE_PAUSED_CLUSTER"),
					),
					60,
					interval,
				).Should(BeTrue())

				lastGeneration++
			})

			By("Unpausing the cluster", func() {
				createdCluster.Spec.ClusterSpec.Paused = boolptr(false)
				performUpdate(20 * time.Minute)
				doRegularClusterStatusChecks()
				checkAtlasState(func(c *mongodbatlas.Cluster) {
					Expect(c.Paused).To(Equal(createdCluster.Spec.ClusterSpec.Paused))
				})
			})

			By("Checking that modifications were applied after unpausing", func() {
				doRegularClusterStatusChecks()
				checkAtlasState(func(c *mongodbatlas.Cluster) {
					Expect(c.ProviderBackupEnabled).To(Equal(createdCluster.Spec.ClusterSpec.ProviderBackupEnabled))
				})
			})

			By("Setting incorrect instance size (should fail)", func() {
				oldSizeName := createdCluster.Spec.ClusterSpec.ProviderSettings.InstanceSizeName
				createdCluster.Spec.ClusterSpec.ProviderSettings.InstanceSizeName = "M42"

				Expect(k8sClient.Update(context.Background(), createdCluster)).To(Succeed())
				Eventually(
					testutil.WaitFor(
						k8sClient,
						createdCluster,
						status.
							FalseCondition(status.ClusterReadyType).
							WithReason(string(workflow.ClusterNotUpdatedInAtlas)).
							WithMessageRegexp("INVALID_ENUM_VALUE"),
					),
					60,
					interval,
				).Should(BeTrue())

				lastGeneration++

				By("Fixing the Cluster", func() {
					createdCluster.Spec.ClusterSpec.ProviderSettings.InstanceSizeName = oldSizeName
					performUpdate(20 * time.Minute)
					doRegularClusterStatusChecks()
					checkAtlasState()
				})
			})
		})
	})

	Describe("Create DBUser before cluster & check secrets", func() {
		It("Should Succeed", func() {
			By(fmt.Sprintf("Creating password Secret %s", UserPasswordSecret), func() {
				passwordSecret := buildPasswordSecret(UserPasswordSecret, DBUserPassword)
				Expect(k8sClient.Create(context.Background(), &passwordSecret)).To(Succeed())
			})

			createdDBUser := mdbv1.DefaultDBUser(namespace.Name, "test-db-user", createdProject.Name).WithPasswordSecret(UserPasswordSecret)
			By(fmt.Sprintf("Creating the Database User %s", kube.ObjectKeyFromObject(createdDBUser)), func() {
				Expect(k8sClient.Create(context.Background(), createdDBUser)).ToNot(HaveOccurred())

				Eventually(testutil.WaitFor(k8sClient, createdDBUser, status.TrueCondition(status.ReadyType))).Should(BeTrue())

				checkUserInAtlas(createdProject.ID(), *createdDBUser)
			})

			createdDBUserFakeScope := mdbv1.DefaultDBUser(namespace.Name, "test-db-user-fake-scope", createdProject.Name).
				WithPasswordSecret(UserPasswordSecret).
				WithScope(mdbv1.ClusterScopeType, "fake-cluster")
			By(fmt.Sprintf("Creating the Database User %s", kube.ObjectKeyFromObject(createdDBUserFakeScope)), func() {
				Expect(k8sClient.Create(context.Background(), createdDBUserFakeScope)).ToNot(HaveOccurred())

				Eventually(testutil.WaitFor(k8sClient, createdDBUserFakeScope, status.FalseCondition(status.DatabaseUserReadyType).WithReason(string(workflow.DatabaseUserInvalidSpec))),
					20, intervalShort).Should(BeTrue())
			})
			checkNumberOfConnectionSecrets(k8sClient, *createdProject, 0)

			createdCluster = mdbv1.DefaultAWSCluster(namespace.Name, createdProject.Name)
			By(fmt.Sprintf("Creating the Cluster %s", kube.ObjectKeyFromObject(createdCluster)), func() {
				Expect(k8sClient.Create(context.Background(), createdCluster)).ToNot(HaveOccurred())

				Eventually(testutil.WaitFor(k8sClient, createdCluster, status.TrueCondition(status.ReadyType), validateClusterCreatingFunc()),
					ClusterUpdateTimeout, interval).Should(BeTrue())

				doRegularClusterStatusChecks()
				checkAtlasState()
			})

			By("Checking connection Secrets", func() {
				Expect(tryConnect(createdProject.ID(), *createdCluster, *createdDBUser)).To(Succeed())
				checkNumberOfConnectionSecrets(k8sClient, *createdProject, 1)
				validateSecret(k8sClient, *createdProject, *createdCluster, *createdDBUser)
			})
		})
	})

	Describe("Create cluster, user, delete cluster and check secrets are removed", func() {
		It("Should Succeed", func() {
			createdCluster = mdbv1.DefaultAWSCluster(namespace.Name, createdProject.Name)
			By(fmt.Sprintf("Creating the Cluster %s", kube.ObjectKeyFromObject(createdCluster)), func() {
				Expect(k8sClient.Create(context.Background(), createdCluster)).ToNot(HaveOccurred())

				Eventually(testutil.WaitFor(k8sClient, createdCluster, status.TrueCondition(status.ReadyType), validateClusterCreatingFunc()),
					ClusterUpdateTimeout, interval).Should(BeTrue())

				doRegularClusterStatusChecks()
				checkAtlasState()
			})

			passwordSecret := buildPasswordSecret(UserPasswordSecret, DBUserPassword)
			Expect(k8sClient.Create(context.Background(), &passwordSecret)).To(Succeed())

			createdDBUser := mdbv1.DefaultDBUser(namespace.Name, "test-db-user", createdProject.Name).WithPasswordSecret(UserPasswordSecret)
			By(fmt.Sprintf("Creating the Database User %s", kube.ObjectKeyFromObject(createdDBUser)), func() {
				Expect(k8sClient.Create(context.Background(), createdDBUser)).ToNot(HaveOccurred())

				Eventually(testutil.WaitFor(k8sClient, createdDBUser, status.TrueCondition(status.ReadyType)),
					DBUserUpdateTimeout, interval).Should(BeTrue())
			})

			By("Removing Atlas Cluster "+createdCluster.Name, func() {
				Expect(k8sClient.Delete(context.Background(), createdCluster)).To(Succeed())
				Eventually(checkAtlasClusterRemoved(createdProject.Status.ID, createdCluster.Spec.ClusterSpec.Name), 600, interval).Should(BeTrue())
			})

			By("Checking that Secrets got removed", func() {
				secretNames := []string{kube.NormalizeIdentifier(fmt.Sprintf("%s-%s-%s", createdProject.Spec.Name, createdCluster.Spec.ClusterSpec.Name, createdDBUser.Spec.Username))}
				Eventually(checkSecretsDontExist(namespace.Name, secretNames), 50, interval).Should(BeTrue())
				checkNumberOfConnectionSecrets(k8sClient, *createdProject, 0)
			})

			// prevent cleanup from failing due to cluster already deleted
			createdCluster = nil
		})
	})

	Describe("Deleting the cluster (not cleaning Atlas)", func() {
		It("Should Succeed", func() {
			By(`Creating the cluster with retention policy "keep" first`, func() {
				createdCluster = mdbv1.DefaultAWSCluster(namespace.Name, createdProject.Name).Lightweight()
				createdCluster.ObjectMeta.Annotations = map[string]string{customresource.ResourcePolicyAnnotation: customresource.ResourcePolicyKeep}
				Expect(k8sClient.Create(context.Background(), createdCluster)).ToNot(HaveOccurred())

				Eventually(testutil.WaitFor(k8sClient, createdCluster, status.TrueCondition(status.ReadyType), validateClusterCreatingFunc()),
					30*time.Minute, interval).Should(BeTrue())
			})
			By("Deleting the cluster - stays in Atlas", func() {
				Expect(k8sClient.Delete(context.Background(), createdCluster)).To(Succeed())
				time.Sleep(5 * time.Minute)
				Expect(checkAtlasClusterRemoved(createdProject.Status.ID, createdCluster.Spec.ClusterSpec.Name)()).Should(BeFalse())

				checkNumberOfConnectionSecrets(k8sClient, *createdProject, 0)
			})
			By("Deleting the cluster in Atlas manually", func() {
				// We need to remove the cluster in Atlas manually to let project get removed
				_, err := atlasClient.Clusters.Delete(context.Background(), createdProject.ID(), createdCluster.Spec.ClusterSpec.Name)
				Expect(err).NotTo(HaveOccurred())
				Eventually(checkAtlasClusterRemoved(createdProject.Status.ID, createdCluster.Spec.ClusterSpec.Name), 600, interval).Should(BeTrue())
				createdCluster = nil
			})
		})
	})

<<<<<<< HEAD
	Describe("Setting the cluster skip annotation should skip reconciliations.", func() {
		It("Should Succeed", func() {

			By(`Creating the cluster with reconciliation policy "skip" first`, func() {
				createdCluster = mdbv1.DefaultAWSCluster(namespace.Name, createdProject.Name).Lightweight()
				Expect(k8sClient.Create(context.Background(), createdCluster)).ToNot(HaveOccurred())
				Eventually(testutil.WaitFor(k8sClient, createdCluster, status.TrueCondition(status.ReadyType), validateClusterCreatingFunc()),
					30*time.Minute, interval).Should(BeTrue())

				createdCluster.ObjectMeta.Annotations = map[string]string{customresource.ReconciliationPolicyAnnotation: customresource.ReconciliationPolicySkip}
				createdCluster.Spec.Labels = append(createdCluster.Spec.Labels, mdbv1.LabelSpec{
					Key:   "some-key",
					Value: "some-value",
				})

				ctx, cancel := context.WithTimeout(context.Background(), time.Minute*2)
				defer cancel()

				containsLabel := func(ac *mongodbatlas.Cluster) bool {
					for _, label := range ac.Labels {
						if label.Key == "some-key" && label.Value == "some-value" {
							return true
						}
					}
					return false
				}

				Expect(k8sClient.Update(context.Background(), createdCluster)).ToNot(HaveOccurred())
				Eventually(testutil.WaitForAtlasClusterStateToNotBeReached(ctx, atlasClient, createdProject.Name, createdCluster.Spec.Name, containsLabel))
			})
		})
	})

=======
	Describe("Create advanced cluster", func() {
		It("Should Succeed", func() {
			createdCluster = mdbv1.DefaultAwsAdvancedCluster(namespace.Name, createdProject.Name)

			By(fmt.Sprintf("Creating the Advanced Cluster %s", kube.ObjectKeyFromObject(createdCluster)), func() {
				Expect(k8sClient.Create(context.Background(), createdCluster)).ToNot(HaveOccurred())

				Eventually(testutil.WaitFor(k8sClient, createdCluster, status.TrueCondition(status.ReadyType), validateClusterCreatingFunc()),
					30*time.Minute, interval).Should(BeTrue())

				doAdvancedClusterStatusChecks()
				checkAdvancedAtlasState()
			})
		})
	})
>>>>>>> 2a4973bb
})

func validateClusterCreatingFunc() func(a mdbv1.AtlasCustomResource) {
	startedCreation := false
	return func(a mdbv1.AtlasCustomResource) {
		c := a.(*mdbv1.AtlasCluster)
		if c.Status.StateName != "" {
			startedCreation = true
		}
		// When the create request has been made to Atlas - we expect the following status
		if startedCreation {
			Expect(c.Status.StateName).To(Equal("CREATING"), fmt.Sprintf("Current conditions: %+v", c.Status.Conditions))
			expectedConditionsMatchers := testutil.MatchConditions(
				status.FalseCondition(status.ClusterReadyType).WithReason(string(workflow.ClusterCreating)).WithMessageRegexp("cluster is provisioning"),
				status.FalseCondition(status.ReadyType),
			)
			Expect(c.Status.Conditions).To(ConsistOf(expectedConditionsMatchers))
		} else {
			// Otherwise there could have been some exception in Atlas on creation - let's check the conditions
			condition, ok := testutil.FindConditionByType(c.Status.Conditions, status.ClusterReadyType)
			Expect(ok).To(BeFalse(), fmt.Sprintf("Unexpected condition: %v", condition))
		}
	}
}

func validateClusterUpdatingFunc() func(a mdbv1.AtlasCustomResource) {
	isIdle := true
	return func(a mdbv1.AtlasCustomResource) {
		c := a.(*mdbv1.AtlasCluster)
		// It's ok if the first invocations see IDLE
		if c.Status.StateName != "IDLE" {
			isIdle = false
		}
		// When the create request has been made to Atlas - we expect the following status
		if !isIdle {
			Expect(c.Status.StateName).To(Or(Equal("UPDATING"), Equal("REPAIRING")), fmt.Sprintf("Current conditions: %+v", c.Status.Conditions))
			expectedConditionsMatchers := testutil.MatchConditions(
				status.FalseCondition(status.ClusterReadyType).WithReason(string(workflow.ClusterUpdating)).WithMessageRegexp("cluster is updating"),
				status.FalseCondition(status.ReadyType),
			)
			Expect(c.Status.Conditions).To(ConsistOf(expectedConditionsMatchers))
		}
	}
}

// checkAtlasClusterRemoved returns true if the Atlas Cluster is removed from Atlas. Note the behavior: the cluster
// is removed from Atlas as soon as the DELETE API call has been made. This is different from the case when the
// cluster is terminated from UI (in this case GET request succeeds while the cluster is being terminated)
func checkAtlasClusterRemoved(projectID string, clusterName string) func() bool {
	return func() bool {
		_, r, err := atlasClient.Clusters.Get(context.Background(), projectID, clusterName)
		if err != nil {
			if r != nil && r.StatusCode == http.StatusNotFound {
				return true
			}
		}

		return false
	}
}

func int64ptr(i int64) *int64 {
	return &i
}

func intptr(i int) *int {
	return &i
}

func float64ptr(f float64) *float64 {
	return &f
}

func boolptr(b bool) *bool {
	return &b
}<|MERGE_RESOLUTION|>--- conflicted
+++ resolved
@@ -656,7 +656,6 @@
 		})
 	})
 
-<<<<<<< HEAD
 	Describe("Setting the cluster skip annotation should skip reconciliations.", func() {
 		It("Should Succeed", func() {
 
@@ -667,7 +666,7 @@
 					30*time.Minute, interval).Should(BeTrue())
 
 				createdCluster.ObjectMeta.Annotations = map[string]string{customresource.ReconciliationPolicyAnnotation: customresource.ReconciliationPolicySkip}
-				createdCluster.Spec.Labels = append(createdCluster.Spec.Labels, mdbv1.LabelSpec{
+				createdCluster.Spec.ClusterSpec.Labels = append(createdCluster.Spec.ClusterSpec.Labels, mdbv1.LabelSpec{
 					Key:   "some-key",
 					Value: "some-value",
 				})
@@ -685,12 +684,11 @@
 				}
 
 				Expect(k8sClient.Update(context.Background(), createdCluster)).ToNot(HaveOccurred())
-				Eventually(testutil.WaitForAtlasClusterStateToNotBeReached(ctx, atlasClient, createdProject.Name, createdCluster.Spec.Name, containsLabel))
-			})
-		})
-	})
-
-=======
+				Eventually(testutil.WaitForAtlasClusterStateToNotBeReached(ctx, atlasClient, createdProject.Name, createdCluster.GetClusterName(), containsLabel))
+			})
+		})
+	})
+
 	Describe("Create advanced cluster", func() {
 		It("Should Succeed", func() {
 			createdCluster = mdbv1.DefaultAwsAdvancedCluster(namespace.Name, createdProject.Name)
@@ -706,7 +704,6 @@
 			})
 		})
 	})
->>>>>>> 2a4973bb
 })
 
 func validateClusterCreatingFunc() func(a mdbv1.AtlasCustomResource) {
