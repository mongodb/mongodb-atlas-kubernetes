--- conflicted
+++ resolved
@@ -656,8 +656,6 @@
 		})
 	})
 
-<<<<<<< HEAD
-=======
 	Describe("Setting the cluster skip annotation should skip reconciliations.", func() {
 		It("Should Succeed", func() {
 
@@ -691,7 +689,6 @@
 		})
 	})
 
->>>>>>> b253fc02
 	Describe("Create advanced cluster", func() {
 		It("Should Succeed", func() {
 			createdCluster = mdbv1.DefaultAwsAdvancedCluster(namespace.Name, createdProject.Name)
