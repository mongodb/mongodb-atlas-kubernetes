
---
apiVersion: apiextensions.k8s.io/v1
kind: CustomResourceDefinition
metadata:
  annotations:
    controller-gen.kubebuilder.io/version: v0.4.1
  creationTimestamp: null
  name: atlasprojects.atlas.mongodb.com
spec:
  group: atlas.mongodb.com
  names:
    kind: AtlasProject
    listKind: AtlasProjectList
    plural: atlasprojects
    singular: atlasproject
  scope: Namespaced
  versions:
  - additionalPrinterColumns:
    - jsonPath: .spec.name
      name: Name
      type: string
    name: v1
    schema:
      openAPIV3Schema:
        description: AtlasProject is the Schema for the atlasprojects API
        properties:
          apiVersion:
            description: 'APIVersion defines the versioned schema of this representation
              of an object. Servers should convert recognized schemas to the latest
              internal value, and may reject unrecognized values. More info: https://git.k8s.io/community/contributors/devel/sig-architecture/api-conventions.md#resources'
            type: string
          kind:
            description: 'Kind is a string value representing the REST resource this
              object represents. Servers may infer this from the endpoint the client
              submits requests to. Cannot be updated. In CamelCase. More info: https://git.k8s.io/community/contributors/devel/sig-architecture/api-conventions.md#types-kinds'
            type: string
          metadata:
            type: object
          spec:
            description: AtlasProjectSpec defines the desired state of Project in
              Atlas
            properties:
              connectionSecretRef:
                description: ConnectionSecret is the name of the Kubernetes Secret
                  which contains the information about the way to connect to Atlas
                  (organization ID, API keys). The default Operator connection configuration
                  will be used if not provided.
                properties:
                  name:
                    description: Name is the name of the Kubernetes Resource
                    type: string
                required:
                - name
                type: object
              name:
                description: Name is the name of the Project that is created in Atlas
                  by the Operator if it doesn't exist yet.
                type: string
              privateEndpoints:
                description: PrivateEndpoints is a list of Private Endpoints configured
                  for the current Project.
                items:
                  properties:
                    id:
                      description: Unique identifier of the private endpoint you created
                        in your AWS VPC or Azure Vnet.
                      type: string
                    ip:
                      description: Private IP address of the private endpoint network
                        interface you created in your Azure VNet.
                      type: string
                    provider:
                      description: Cloud provider for which you want to retrieve a
                        private endpoint service. Atlas accepts AWS or AZURE.
                      enum:
                      - AWS
                      - GCP
                      - AZURE
                      - TENANT
                      type: string
                    region:
                      description: Cloud provider region for which you want to create
                        the private endpoint service.
                      type: string
                  required:
                  - provider
                  - region
                  type: object
                type: array
              projectIpAccessList:
                description: ProjectIPAccessList allows to enable the IP Access List
                  for the Project. See more information at https://docs.atlas.mongodb.com/reference/api/ip-access-list/add-entries-to-access-list/
                items:
                  properties:
                    awsSecurityGroup:
                      description: Unique identifier of AWS security group in this
                        access list entry.
                      type: string
                    cidrBlock:
                      description: Range of IP addresses in CIDR notation in this
                        access list entry.
                      type: string
                    comment:
                      description: Comment associated with this access list entry.
                      type: string
                    deleteAfterDate:
                      description: Timestamp in ISO 8601 date and time format in UTC
                        after which Atlas deletes the temporary access list entry.
                      type: string
                    ipAddress:
                      description: Entry using an IP address in this access list entry.
                      type: string
                  type: object
                type: array
              withDefaultAlertsSettings:
                default: true
                description: Flag that indicates whether to create the new project
                  with the default alert settings enabled. This parameter defaults
                  to true
                type: boolean
<<<<<<< HEAD
=======
              x509CertRef:
                description: X509CertRef is the name of the Kubernetes Secret which
                  contains PEM-encoded CA certificate
                properties:
                  name:
                    description: Name is the name of the Kubernetes Resource
                    type: string
                required:
                - name
                type: object
>>>>>>> b253fc02
            required:
            - name
            type: object
          status:
            description: AtlasProjectStatus defines the observed state of AtlasProject
            properties:
              AuthModes:
                description: AuthModes contains a list of configured authentication
                  modes "SCRAM" is default authentication method and requires a password
                  for each user "X509" signifies that self-managed X.509 authentication
                  is configured
                items:
                  type: string
                type: array
              conditions:
                description: Conditions is the list of statuses showing the current
                  state of the Atlas Custom Resource
                items:
                  description: Condition describes the state of an Atlas Custom Resource
                    at a certain point.
                  properties:
                    lastTransitionTime:
                      description: Last time the condition transitioned from one status
                        to another.
                      format: date-time
                      type: string
                    message:
                      description: A human readable message indicating details about
                        the transition.
                      type: string
                    reason:
                      description: The reason for the condition's last transition.
                      type: string
                    status:
                      description: Status of the condition, one of True, False, Unknown.
                      type: string
                    type:
                      description: Type of Atlas Custom Resource condition.
                      type: string
                  required:
                  - status
                  - type
                  type: object
                type: array
              expiredIpAccessList:
                description: The list of IP Access List entries that are expired due
                  to 'deleteAfterDate' being less than the current date. Note, that
                  this field is updated by the Atlas Operator only after specification
                  changes
                items:
                  properties:
                    awsSecurityGroup:
                      description: Unique identifier of AWS security group in this
                        access list entry.
                      type: string
                    cidrBlock:
                      description: Range of IP addresses in CIDR notation in this
                        access list entry.
                      type: string
                    comment:
                      description: Comment associated with this access list entry.
                      type: string
                    deleteAfterDate:
                      description: Timestamp in ISO 8601 date and time format in UTC
                        after which Atlas deletes the temporary access list entry.
                      type: string
                    ipAddress:
                      description: Entry using an IP address in this access list entry.
                      type: string
                  type: object
                type: array
              id:
                description: The ID of the Atlas Project
                type: string
              observedGeneration:
                description: ObservedGeneration indicates the generation of the resource
                  specification that the Atlas Operator is aware of. The Atlas Operator
                  updates this field to the 'metadata.generation' as soon as it starts
                  reconciliation of the resource.
                format: int64
                type: integer
              privateEndpoints:
                description: The list of private endpoints configured for current
                  project
                items:
                  properties:
                    id:
                      description: Unique identifier for AWS or AZURE Private Link
                        Connection.
                      type: string
                    interfaceEndpointId:
                      description: Unique identifier of the AWS or Azure Private Link
                        Interface Endpoint.
                      type: string
                    provider:
                      description: Cloud provider for which you want to retrieve a
                        private endpoint service. Atlas accepts AWS or AZURE.
                      type: string
                    region:
                      description: Cloud provider region for which you want to create
                        the private endpoint service.
                      type: string
                    serviceName:
                      description: Name of the AWS or Azure Private Link Service that
                        Atlas manages.
                      type: string
                    serviceResourceId:
                      description: Unique identifier of the Azure Private Link Service
                        (for AWS the same as ID).
                      type: string
                  required:
                  - provider
                  - region
                  type: object
                type: array
            required:
            - conditions
            type: object
        type: object
    served: true
    storage: true
    subresources:
      status: {}
status:
  acceptedNames:
    kind: ""
    plural: ""
  conditions: []
  storedVersions: []<|MERGE_RESOLUTION|>--- conflicted
+++ resolved
@@ -119,8 +119,6 @@
                   with the default alert settings enabled. This parameter defaults
                   to true
                 type: boolean
-<<<<<<< HEAD
-=======
               x509CertRef:
                 description: X509CertRef is the name of the Kubernetes Secret which
                   contains PEM-encoded CA certificate
@@ -131,7 +129,6 @@
                 required:
                 - name
                 type: object
->>>>>>> b253fc02
             required:
             - name
             type: object
