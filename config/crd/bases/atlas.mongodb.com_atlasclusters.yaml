
---
apiVersion: apiextensions.k8s.io/v1
kind: CustomResourceDefinition
metadata:
  annotations:
    controller-gen.kubebuilder.io/version: v0.3.0
  creationTimestamp: null
  name: atlasclusters.atlas.mongodb.com
spec:
  group: atlas.mongodb.com
  names:
    kind: AtlasCluster
    listKind: AtlasClusterList
    plural: atlasclusters
    singular: atlascluster
  scope: Namespaced
  versions:
  - name: v1
    schema:
      openAPIV3Schema:
        description: AtlasCluster is the Schema for the atlasclusters API
        properties:
          apiVersion:
            description: 'APIVersion defines the versioned schema of this representation
              of an object. Servers should convert recognized schemas to the latest
              internal value, and may reject unrecognized values. More info: https://git.k8s.io/community/contributors/devel/sig-architecture/api-conventions.md#resources'
            type: string
          kind:
            description: 'Kind is a string value representing the REST resource this
              object represents. Servers may infer this from the endpoint the client
              submits requests to. Cannot be updated. In CamelCase. More info: https://git.k8s.io/community/contributors/devel/sig-architecture/api-conventions.md#types-kinds'
            type: string
          metadata:
            type: object
          spec:
            description: AtlasClusterSpec defines the desired state of AtlasCluster
            properties:
              autoScaling:
                description: Collection of settings that configures auto-scaling information
                  for the cluster. If you specify the autoScaling object, you must
                  also specify the providerSettings.autoScaling object.
                properties:
                  compute:
                    description: Collection of settings that configure how a cluster
                      might scale its cluster tier and whether the cluster can scale
                      down.
                    properties:
                      enabled:
                        description: Flag that indicates whether cluster tier auto-scaling
                          is enabled. The default is false.
                        type: boolean
                      maxInstanceSize:
                        description: 'Maximum instance size to which your cluster
                          can automatically scale (such as M40). Atlas requires this
                          parameter if "autoScaling.compute.enabled" : true.'
                        type: string
                      minInstanceSize:
                        description: 'Minimum instance size to which your cluster
                          can automatically scale (such as M10). Atlas requires this
                          parameter if "autoScaling.compute.scaleDownEnabled" : true.'
                        type: string
                      scaleDownEnabled:
                        description: 'Flag that indicates whether the cluster tier
                          may scale down. Atlas requires this parameter if "autoScaling.compute.enabled"
                          : true.'
                        type: boolean
                    type: object
                  diskGBEnabled:
                    description: Flag that indicates whether disk auto-scaling is
                      enabled. The default is true.
                    type: boolean
                type: object
              backupEnabled:
                description: 'Deprecated: do not use. Flag that indicates whether
                  legacy backups have been enabled. Applicable only for M10+ clusters.'
                type: boolean
              biConnector:
                description: Configuration of BI Connector for Atlas on this cluster.
                  The MongoDB Connector for Business Intelligence for Atlas (BI Connector)
                  is only available for M10 and larger clusters.
                properties:
                  enabled:
                    description: Flag that indicates whether or not BI Connector for
                      Atlas is enabled on the cluster.
                    type: boolean
                  readPreference:
                    description: Source from which the BI Connector for Atlas reads
                      data. Each BI Connector for Atlas read preference contains a
                      distinct combination of readPreference and readPreferenceTags
                      options.
                    type: string
                type: object
              clusterType:
                description: Type of the cluster that you want to create.
                enum:
                - REPLICASET
                - SHARDED
                - GEOSHARDED
                type: string
              connectionSecretRef:
                description: ConnectionSecret is the name of the Kubernetes Secret
                  which contains the information about the way to connect to Atlas
                  (organization ID, API keys). The default Operator connection configuration
                  will be used if not provided.
                properties:
                  name:
                    description: Name is the name of the Kubernetes Secret
                    type: string
                required:
                - name
                type: object
              diskSizeGB:
                description: Capacity, in gigabytes, of the host's root volume. Increase
                  this number to add capacity, up to a maximum possible value of 4096
                  (i.e., 4 TB). This value must be a positive integer.
                maximum: 4096
                minimum: 0
                type: integer
              encryptionAtRestProvider:
                description: Cloud service provider that offers Encryption at Rest.
                type: string
              labels:
                description: Collection of key-value pairs that tag and categorize
                  the cluster. Each key and value has a maximum length of 255 characters.
                items:
                  description: LabelSpec contains key-value pairs that tag and categorize
                    the Cluster/DBUser
                  properties:
                    key:
                      type: string
                    value:
                      type: string
                  type: object
                type: array
              mongoDBMajorVersion:
                description: Version of the cluster to deploy.
                enum:
                - "3.6"
                - "4.0"
                - "4.2"
                - "4.4"
                type: string
              name:
                description: Name of the cluster as it appears in Atlas. After Atlas
                  creates the cluster, you can't change its name.
                type: string
              numShards:
                description: Positive integer that specifies the number of shards
                  to deploy for a sharded cluster.
                maximum: 50
                minimum: 1
                type: integer
              pitEnabled:
                description: Flag that indicates the cluster uses continuous cloud
                  backups.
                type: boolean
              providerBackupEnabled:
                description: Applicable only for M10+ clusters. Flag that indicates
                  if the cluster uses Cloud Backups for backups.
                type: boolean
              providerSettings:
                description: Configuration for the provisioned hosts on which MongoDB
                  runs. The available options are specific to the cloud service provider.
                properties:
                  autoScaling:
                    description: Range of instance sizes to which your cluster can
                      scale.
                    properties:
                      compute:
                        description: Collection of settings that configure how a cluster
                          might scale its cluster tier and whether the cluster can
                          scale down.
                        properties:
                          enabled:
                            description: Flag that indicates whether cluster tier
                              auto-scaling is enabled. The default is false.
                            type: boolean
                          maxInstanceSize:
                            description: 'Maximum instance size to which your cluster
                              can automatically scale (such as M40). Atlas requires
                              this parameter if "autoScaling.compute.enabled" : true.'
                            type: string
                          minInstanceSize:
                            description: 'Minimum instance size to which your cluster
                              can automatically scale (such as M10). Atlas requires
                              this parameter if "autoScaling.compute.scaleDownEnabled"
                              : true.'
                            type: string
                          scaleDownEnabled:
                            description: 'Flag that indicates whether the cluster
                              tier may scale down. Atlas requires this parameter if
                              "autoScaling.compute.enabled" : true.'
                            type: boolean
                        type: object
                      diskGBEnabled:
                        description: Flag that indicates whether disk auto-scaling
                          is enabled. The default is true.
                        type: boolean
                    type: object
                  backingProviderName:
                    description: 'Cloud service provider on which the host for a multi-tenant
                      cluster is provisioned. This setting only works when "providerSetting.providerName"
                      : "TENANT" and "providerSetting.instanceSizeName" : M2 or M5.'
                    enum:
                    - AWS
                    - GCP
                    - AZURE
                    type: string
                  diskIOPS:
                    description: Disk IOPS setting for AWS storage. Set only if you
                      selected AWS as your cloud service provider.
                    format: int64
                    type: integer
                  diskTypeName:
                    description: Type of disk if you selected Azure as your cloud
                      service provider.
                    type: string
                  encryptEBSVolume:
                    description: Flag that indicates whether the Amazon EBS encryption
                      feature encrypts the host's root volume for both data at rest
                      within the volume and for data moving between the volume and
                      the cluster.
                    type: boolean
                  instanceSizeName:
                    description: Atlas provides different cluster tiers, each with
                      a default storage capacity and RAM size. The cluster you select
                      is used for all the data-bearing hosts in your cluster tier.
                    type: string
                  providerName:
                    description: Cloud service provider on which Atlas provisions
                      the hosts.
                    enum:
                    - AWS
                    - GCP
                    - AZURE
                    - TENANT
                    type: string
                  regionName:
                    description: Physical location of your MongoDB cluster. The region
                      you choose can affect network latency for clients accessing
                      your databases.
                    type: string
                  volumeType:
                    description: Disk IOPS setting for AWS storage. Set only if you
                      selected AWS as your cloud service provider.
                    enum:
                    - STANDARD
                    - PROVISIONED
                    type: string
                type: object
              replicationSpecs:
                description: Configuration for cluster regions.
                items:
                  description: ReplicationSpec represents a configuration for cluster
                    regions
                  properties:
                    numShards:
                      description: Number of shards to deploy in each specified zone.
                        The default value is 1.
                      format: int64
                      type: integer
                    regionsConfig:
                      additionalProperties:
                        description: RegionsConfig describes the region’s priority
                          in elections and the number and type of MongoDB nodes Atlas
                          deploys to the region.
                        properties:
                          analyticsNodes:
                            description: The number of analytics nodes for Atlas to
                              deploy to the region. Analytics nodes are useful for
                              handling analytic data such as reporting queries from
                              BI Connector for Atlas. Analytics nodes are read-only,
                              and can never become the primary. If you do not specify
                              this option, no analytics nodes are deployed to the
                              region.
                            format: int64
                            type: integer
                          electableNodes:
                            description: Number of electable nodes for Atlas to deploy
                              to the region. Electable nodes can become the primary
                              and can facilitate local reads.
                            format: int64
                            type: integer
                          priority:
                            description: Election priority of the region. For regions
                              with only replicationSpecs[n].regionsConfig.<region>.readOnlyNodes,
                              set this value to 0.
                            format: int64
                            type: integer
                          readOnlyNodes:
                            description: Number of read-only nodes for Atlas to deploy
                              to the region. Read-only nodes can never become the
                              primary, but can facilitate local-reads.
                            format: int64
                            type: integer
                        type: object
                      description: Configuration for a region. Each regionsConfig
                        object describes the region's priority in elections and the
                        number and type of MongoDB nodes that Atlas deploys to the
                        region.
                      type: object
                    zoneName:
                      description: Name for the zone in a Global Cluster. Don't provide
                        this value if clusterType is not GEOSHARDED.
                      type: string
                  type: object
                type: array
            type: object
          status:
<<<<<<< HEAD
            description: AtlasClusterStatus defines the observed state of AtlasCluster.
            properties:
              groupId:
                type: string
              id:
                type: string
              stateName:
                type: string
=======
            description: AtlasClusterStatus defines the observed state of AtlasCluster
            properties:
              phase:
                description: 'The phase the current Custom Resource is in. Possible
                  values: "Reconciling", "Pending", "Running", "Failed"'
                type: string
            required:
            - phase
>>>>>>> 9f43289b
            type: object
        type: object
    served: true
    storage: true
    subresources:
      status: {}
status:
  acceptedNames:
    kind: ""
    plural: ""
  conditions: []
  storedVersions: []<|MERGE_RESOLUTION|>--- conflicted
+++ resolved
@@ -308,17 +308,7 @@
                 type: array
             type: object
           status:
-<<<<<<< HEAD
             description: AtlasClusterStatus defines the observed state of AtlasCluster.
-            properties:
-              groupId:
-                type: string
-              id:
-                type: string
-              stateName:
-                type: string
-=======
-            description: AtlasClusterStatus defines the observed state of AtlasCluster
             properties:
               phase:
                 description: 'The phase the current Custom Resource is in. Possible
@@ -326,7 +316,6 @@
                 type: string
             required:
             - phase
->>>>>>> 9f43289b
             type: object
         type: object
     served: true
