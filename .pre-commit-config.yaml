--- conflicted
+++ resolved
@@ -1,12 +1,9 @@
 # checkout other hooks in https://pre-commit.com/hooks.html
 repos:
-<<<<<<< HEAD
-=======
   - repo: https://github.com/golangci/golangci-lint
     rev: v1.46.2
     hooks:
       - id: golangci-lint
->>>>>>> 351c36fd
   - repo: https://github.com/shellcheck-py/shellcheck-py
     rev: v0.7.1.1
     hooks:
