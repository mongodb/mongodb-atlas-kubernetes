--- conflicted
+++ resolved
@@ -1,23 +1,12 @@
-<<<<<<< HEAD
-#!/bin/sh
-set -e
-=======
 #!/bin/bash
 
 set -eou pipefail
 
-act -j build-push
->>>>>>> 929f23d6
-
 public_key=$(grep "ATLAS_PUBLIC_KEY" .actrc | cut -d "=" -f 2)
 private_key=$(grep "ATLAS_PRIVATE_KEY" .actrc | cut -d "=" -f 2)
 org_id=$(grep "ATLAS_ORG_ID" .actrc | cut -d "=" -f 2)
-<<<<<<< HEAD
-image=$(grep "DOCKER_REPO" .env | cut -d "=" -f 2):$(git rev-parse --abbrev-ref HEAD)-$(git rev-parse --short HEAD)
-=======
 # this is the format how it's pushed by act -j build-push
 image=$(grep "DOCKER_REGISTRY" .env | cut -d "=" -f 2)/mongodb-atlas-kubernetes-operator:$(git rev-parse --abbrev-ref HEAD)-$(git rev-parse --short HEAD)
->>>>>>> 929f23d6
 
 export MCLI_OPS_MANAGER_URL="https://cloud-qa.mongodb.com/"
 export MCLI_PUBLIC_API_KEY="${public_key}"
