#!/bin/bash

set -eo pipefail
focus_key=$1

public_key=$(grep "ATLAS_PUBLIC_KEY" .actrc | cut -d "=" -f 2)
private_key=$(grep "ATLAS_PRIVATE_KEY" .actrc | cut -d "=" -f 2)
org_id=$(grep "ATLAS_ORG_ID" .actrc | cut -d "=" -f 2)
# this is the format how it's pushed by act -j build-push
image=$(grep "DOCKER_REGISTRY" .env | cut -d "=" -f 2)/mongodb-atlas-kubernetes-operator:$(git rev-parse --abbrev-ref HEAD)-$(git rev-parse --short HEAD)

export MCLI_OPS_MANAGER_URL="https://cloud-qa.mongodb.com/"
export MCLI_PUBLIC_API_KEY="${public_key}"
export MCLI_PRIVATE_API_KEY="${private_key}"
export MCLI_ORG_ID="${org_id}"
export INPUT_IMAGE_URL="${image}"
export INPUT_ENV=dev

./.github/actions/gen-install-scripts/entrypoint.sh

docker build -t "${image}" .
docker push "${image}"

<<<<<<< HEAD
ginkgo --focus "${focus_key}" -nodes=3 -x -v test/e2e/
=======
ginkgo -v -x -nodes=3 test/e2e
>>>>>>> 3faba181
<|MERGE_RESOLUTION|>--- conflicted
+++ resolved
@@ -21,8 +21,4 @@
 docker build -t "${image}" .
 docker push "${image}"
 
-<<<<<<< HEAD
-ginkgo --focus "${focus_key}" -nodes=3 -x -v test/e2e/
-=======
-ginkgo -v -x -nodes=3 test/e2e
->>>>>>> 3faba181
+ginkgo --focus "${focus_key}" -nodes=3 -x -v test/e2e/