--- conflicted
+++ resolved
@@ -34,6 +34,13 @@
 			requeue = true
 			continue
 		}
+		// Cluster may be not ready yet, so no connection urls - skipping
+		// Note, that Atlas usually returns the not-nil connection strings with empty fields in it
+		if cluster.ConnectionStrings == nil || cluster.ConnectionStrings.StandardSrv == "" {
+			ctx.Log.Debugw("Cluster is not ready yet - not creating a connection Secret", "cluster", cluster.Name)
+			requeue = true
+			continue
+		}
 		password, err := dbUser.ReadPassword(k8sClient)
 		if err != nil {
 			return workflow.Terminate(workflow.DatabaseUserConnectionSecretsNotCreated, err.Error())
@@ -61,7 +68,6 @@
 		return workflow.InProgress(workflow.DatabaseUserConnectionSecretsNotCreated, "Waiting for clusters to get created/updated")
 	}
 	return workflow.OK()
-<<<<<<< HEAD
 }
 
 func cleanupStaleSecrets(ctx *workflow.Context, k8sClient client.Client, projectID string, user mdbv1.AtlasDatabaseUser) error {
@@ -115,6 +121,4 @@
 		ctx.Log.Debugw("Removed connection Secret as the database user name has changed", "secretname", s.Name)
 	}
 	return nil
-=======
->>>>>>> 3006d895
 }