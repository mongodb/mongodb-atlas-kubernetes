package atlasdatabaseuser

import (
	"context"
	"errors"
	"fmt"
	"time"

	"github.com/google/go-cmp/cmp"
	"github.com/google/go-cmp/cmp/cmpopts"
	"go.mongodb.org/atlas/mongodbatlas"
	"go.uber.org/zap"
	corev1 "k8s.io/api/core/v1"
	"sigs.k8s.io/controller-runtime/pkg/client"

	mdbv1 "github.com/mongodb/mongodb-atlas-kubernetes/pkg/api/v1"
	"github.com/mongodb/mongodb-atlas-kubernetes/pkg/api/v1/status"
	"github.com/mongodb/mongodb-atlas-kubernetes/pkg/controller/atlas"
	"github.com/mongodb/mongodb-atlas-kubernetes/pkg/controller/workflow"
	"github.com/mongodb/mongodb-atlas-kubernetes/pkg/util/compat"
	"github.com/mongodb/mongodb-atlas-kubernetes/pkg/util/timeutil"
)

func (r *AtlasDatabaseUserReconciler) ensureDatabaseUser(ctx *workflow.Context, project mdbv1.AtlasProject, dbUser mdbv1.AtlasDatabaseUser) workflow.Result {
	apiUser, err := dbUser.ToAtlas(r.Client)
	if err != nil {
		return workflow.Terminate(workflow.Internal, err.Error())
	}

	if result := checkUserExpired(ctx.Log, r.Client, project.ID(), dbUser); !result.IsOk() {
		return result
	}

	if err = validateScopes(ctx, project.ID(), dbUser); err != nil {
		return workflow.Terminate(workflow.DatabaseUserInvalidSpec, err.Error())
	}

	if result := performUpdateInAtlas(ctx, r.Client, project, dbUser, apiUser); !result.IsOk() {
		return result
	}

	if result := checkClustersHaveReachedGoalState(ctx, project.ID(), dbUser); !result.IsOk() {
		return result
	}

	if result := createOrUpdateConnectionSecrets(ctx, r.Client, project, dbUser); !result.IsOk() {
		return result
	}

	// We need to remove the old Atlas User right after all the connection secrets are ensured if username has changed.
	if result := handleUserNameChange(ctx, project.ID(), dbUser); !result.IsOk() {
		return result
	}

	// We mark the status.Username only when everything is finished including connection secrets
	ctx.EnsureStatusOption(status.AtlasDatabaseUserNameOption(dbUser.Spec.Username))

	return workflow.OK()
}

func handleUserNameChange(ctx *workflow.Context, projectID string, dbUser mdbv1.AtlasDatabaseUser) workflow.Result {
	if dbUser.Spec.Username != dbUser.Status.UserName && dbUser.Status.UserName != "" {
		ctx.Log.Infow("'spec.username' has changed - removing the old user from Atlas", "newUserName", dbUser.Spec.Username, "oldUserName", dbUser.Status.UserName)

		_, err := ctx.Client.DatabaseUsers.Delete(context.Background(), dbUser.Spec.DatabaseName, projectID, dbUser.Status.UserName)
		if err != nil {
			// There may be some rare errors due to the databaseName change or maybe the user has already been removed - this
			// is not-critical (the stale connection secret has already been removed) and we shouldn't retry to avoid infinite retries
			ctx.Log.Errorf("Failed to remove user %s from Atlas: %s", dbUser.Status.UserName, err)
		}
	}
	return workflow.OK()
}

func checkUserExpired(log *zap.SugaredLogger, k8sClient client.Client, projectID string, dbUser mdbv1.AtlasDatabaseUser) workflow.Result {
	if dbUser.Spec.DeleteAfterDate == "" {
		return workflow.OK()
	}

	deleteAfter, err := timeutil.ParseISO8601(dbUser.Spec.DeleteAfterDate)
	if err != nil {
		return workflow.Terminate(workflow.DatabaseUserInvalidSpec, err.Error()).WithoutRetry()
	}
	if deleteAfter.Before(time.Now()) {
		if err = removeStaleSecretsByUserName(k8sClient, projectID, dbUser.Spec.Username, dbUser, log); err != nil {
			return workflow.Terminate(workflow.Internal, err.Error())
		}
		return workflow.Terminate(workflow.DatabaseUserExpired, "The database user is expired and has been removed from Atlas").WithoutRetry()
	}
	return workflow.OK()
}

func performUpdateInAtlas(ctx *workflow.Context, k8sClient client.Client, project mdbv1.AtlasProject, dbUser mdbv1.AtlasDatabaseUser, apiUser *mongodbatlas.DatabaseUser) workflow.Result {
	secret := &corev1.Secret{}
	if err := k8sClient.Get(context.Background(), *dbUser.PasswordSecretObjectKey(), secret); err != nil {
		return workflow.Terminate(workflow.Internal, err.Error())
	}
	currentPasswordResourceVersion := secret.ResourceVersion

	retryAfterUpdate := workflow.InProgress(workflow.DatabaseUserClustersAppliedChanges, "Clusters are scheduled to handle database users updates")

	// Try to find the user
	u, _, err := ctx.Client.DatabaseUsers.Get(context.Background(), dbUser.Spec.DatabaseName, project.ID(), dbUser.Spec.Username)
	if err != nil {
		var apiError *mongodbatlas.ErrorResponse
		if errors.As(err, &apiError) && apiError.ErrorCode == atlas.UsernameNotFound {
			// User doesn't exist? Try to create it
			if _, _, err = ctx.Client.DatabaseUsers.Create(context.Background(), project.ID(), apiUser); err != nil {
				return workflow.Terminate(workflow.DatabaseUserNotCreatedInAtlas, err.Error())
			}
			ctx.EnsureStatusOption(status.AtlasDatabaseUserPasswordVersion(currentPasswordResourceVersion))

			ctx.Log.Infow("Created Atlas Database User", "name", dbUser.Spec.Username)
			return retryAfterUpdate
		} else {
			return workflow.Terminate(workflow.DatabaseUserNotCreatedInAtlas, err.Error())
		}
	}
	// Update if the spec has changed
	if shouldUpdate, err := shouldUpdate(ctx.Log, u, dbUser, currentPasswordResourceVersion); err != nil {
		return workflow.Terminate(workflow.Internal, err.Error())
	} else if shouldUpdate {
		_, _, err = ctx.Client.DatabaseUsers.Update(context.Background(), project.ID(), dbUser.Spec.Username, apiUser)
		if err != nil {
			return workflow.Terminate(workflow.DatabaseUserNotUpdatedInAtlas, err.Error())
		}
		// Update the status password resource version so that next time no API update call happened
		ctx.EnsureStatusOption(status.AtlasDatabaseUserPasswordVersion(currentPasswordResourceVersion))

		ctx.Log.Infow("Updated Atlas Database User", "name", dbUser.Spec.Username)
		// after the successful update we'll retry reconciliation so that clusters had a chance to start working
		return retryAfterUpdate
	}
<<<<<<< HEAD

	if result := checkClustersHaveReachedGoalState(ctx, project.ID(), dbUser); !result.IsOk() {
		return result
	}

	if result := CreateOrUpdateConnectionSecrets(ctx, r.Client, project, dbUser); !result.IsOk() {
		return result
	}

	// We mark the status.Username only when everything is finished including connection secrets
	ctx.EnsureStatusOption(status.AtlasDatabaseUserNameOption(dbUser.Spec.Username))

=======
>>>>>>> 307fdf69
	return workflow.OK()
}

func validateScopes(ctx *workflow.Context, projectID string, user mdbv1.AtlasDatabaseUser) error {
	for _, s := range user.GetScopes(mdbv1.ClusterScopeType) {
		var apiError *mongodbatlas.ErrorResponse
		_, _, err := ctx.Client.Clusters.Get(context.Background(), projectID, s)
		if errors.As(err, &apiError) && apiError.ErrorCode == atlas.ClusterNotFound {
			return fmt.Errorf(`"scopes" field references cluster named "%s" but such cluster doesn't exist in Atlas'`, s)
		}
	}
	return nil
}

func checkClustersHaveReachedGoalState(ctx *workflow.Context, projectID string, user mdbv1.AtlasDatabaseUser) workflow.Result {
	allClustersInProject, _, err := ctx.Client.Clusters.List(context.Background(), projectID, &mongodbatlas.ListOptions{})
	if err != nil {
		return workflow.Terminate(workflow.Internal, err.Error())
	}

	var clustersToCheck []string
	if user.Spec.Scopes != nil {
		clustersToCheck = filterScopeClusters(user, allClustersInProject)
	} else {
		// otherwise we just take all the existing clusters
		for _, cluster := range allClustersInProject {
			clustersToCheck = append(clustersToCheck, cluster.Name)
		}
	}

	readyClusters := 0
	for _, c := range clustersToCheck {
		ready, err := clusterIsReady(ctx.Client, projectID, c)
		if err != nil {
			return workflow.Terminate(workflow.Internal, err.Error())
		}
		if ready {
			readyClusters++
		}
	}
	msg := fmt.Sprintf("%d out of %d clusters have applied database user changes", readyClusters, len(clustersToCheck))
	ctx.Log.Debugf(msg)

	if readyClusters < len(clustersToCheck) {
		return workflow.InProgress(workflow.DatabaseUserClustersAppliedChanges, msg)
	}

	return workflow.OK()
}

func clusterIsReady(client mongodbatlas.Client, projectID, clusterName string) (bool, error) {
	status, _, err := client.Clusters.Status(context.Background(), projectID, clusterName)
	if err != nil {
		return false, err
	}
	return status.ChangeStatus == mongodbatlas.ChangeStatusApplied, nil
}

func filterScopeClusters(user mdbv1.AtlasDatabaseUser, allClustersInProject []mongodbatlas.Cluster) []string {
	scopeClusters := user.GetScopes(mdbv1.ClusterScopeType)
	var clustersToCheck []string
	if len(scopeClusters) > 0 {
		// filtering the scope clusters by the ones existing in Atlas
		for _, c := range scopeClusters {
			for _, a := range allClustersInProject {
				if a.Name == c {
					clustersToCheck = append(clustersToCheck, c)
					break
				}
			}
		}
	}
	return clustersToCheck
}

func shouldUpdate(log *zap.SugaredLogger, atlasSpec *mongodbatlas.DatabaseUser, operatorDBUser mdbv1.AtlasDatabaseUser, currentPasswordResourceVersion string) (bool, error) {
	matches, err := userMatchesSpec(log, atlasSpec, operatorDBUser.Spec)
	if err != nil {
		return false, err
	}
	if !matches {
		return true, nil
	}
	// We need to check if the password has changed since the last time
	passwordsChanged := operatorDBUser.Status.PasswordVersion != currentPasswordResourceVersion
	if passwordsChanged {
		log.Debug("Database User password has changed - making the request to Atlas")
	}
	return passwordsChanged, nil
}

// TODO move to a separate utils (reuse from clusters)
func userMatchesSpec(log *zap.SugaredLogger, atlasSpec *mongodbatlas.DatabaseUser, operatorSpec mdbv1.AtlasDatabaseUserSpec) (bool, error) {
	userMerged := mongodbatlas.DatabaseUser{}
	if err := compat.JSONCopy(&userMerged, atlasSpec); err != nil {
		return false, err
	}

	if err := compat.JSONCopy(&userMerged, operatorSpec); err != nil {
		return false, err
	}

	// performing some normalization of dates
	if atlasSpec.DeleteAfterDate != "" {
		atlasDeleteDate, err := timeutil.ParseISO8601(atlasSpec.DeleteAfterDate)
		if err != nil {
			return false, err
		}
		atlasSpec.DeleteAfterDate = timeutil.FormatISO8601(atlasDeleteDate)
	}
	if operatorSpec.DeleteAfterDate != "" {
		operatorDeleteDate, err := timeutil.ParseISO8601(operatorSpec.DeleteAfterDate)
		if err != nil {
			return false, err
		}
		userMerged.DeleteAfterDate = timeutil.FormatISO8601(operatorDeleteDate)
	}
	d := cmp.Diff(*atlasSpec, userMerged, cmpopts.EquateEmpty())
	if d != "" {
		log.Debugf("Users differs from spec: %s", d)
	}

	return d == "", nil
}<|MERGE_RESOLUTION|>--- conflicted
+++ resolved
@@ -43,7 +43,7 @@
 		return result
 	}
 
-	if result := createOrUpdateConnectionSecrets(ctx, r.Client, project, dbUser); !result.IsOk() {
+	if result := CreateOrUpdateConnectionSecrets(ctx, r.Client, project, dbUser); !result.IsOk() {
 		return result
 	}
 
@@ -131,21 +131,7 @@
 		// after the successful update we'll retry reconciliation so that clusters had a chance to start working
 		return retryAfterUpdate
 	}
-<<<<<<< HEAD
-
-	if result := checkClustersHaveReachedGoalState(ctx, project.ID(), dbUser); !result.IsOk() {
-		return result
-	}
-
-	if result := CreateOrUpdateConnectionSecrets(ctx, r.Client, project, dbUser); !result.IsOk() {
-		return result
-	}
-
-	// We mark the status.Username only when everything is finished including connection secrets
-	ctx.EnsureStatusOption(status.AtlasDatabaseUserNameOption(dbUser.Spec.Username))
-
-=======
->>>>>>> 307fdf69
+
 	return workflow.OK()
 }
 
