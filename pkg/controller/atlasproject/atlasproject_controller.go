/*
Copyright 2020 MongoDB.

Licensed under the Apache License, Version 2.0 (the "License");
you may not use this file except in compliance with the License.
You may obtain a copy of the License at

    http://www.apache.org/licenses/LICENSE-2.0

Unless required by applicable law or agreed to in writing, software
distributed under the License is distributed on an "AS IS" BASIS,
WITHOUT WARRANTIES OR CONDITIONS OF ANY KIND, either express or implied.
See the License for the specific language governing permissions and
limitations under the License.
*/

package atlasproject

import (
	"context"
	"errors"
	"fmt"

	"github.com/mongodb/mongodb-atlas-kubernetes/pkg/controller/validate"

	"go.mongodb.org/atlas/mongodbatlas"
	"go.uber.org/zap"
	corev1 "k8s.io/api/core/v1"

	"k8s.io/apimachinery/pkg/runtime"
	"k8s.io/client-go/tools/record"
	ctrl "sigs.k8s.io/controller-runtime"
	"sigs.k8s.io/controller-runtime/pkg/client"
	"sigs.k8s.io/controller-runtime/pkg/controller"
	"sigs.k8s.io/controller-runtime/pkg/handler"
	"sigs.k8s.io/controller-runtime/pkg/predicate"
	"sigs.k8s.io/controller-runtime/pkg/source"

	mdbv1 "github.com/mongodb/mongodb-atlas-kubernetes/pkg/api/v1"
	"github.com/mongodb/mongodb-atlas-kubernetes/pkg/api/v1/authmode"
	"github.com/mongodb/mongodb-atlas-kubernetes/pkg/api/v1/status"
	"github.com/mongodb/mongodb-atlas-kubernetes/pkg/controller/atlas"
	"github.com/mongodb/mongodb-atlas-kubernetes/pkg/controller/customresource"
	"github.com/mongodb/mongodb-atlas-kubernetes/pkg/controller/statushandler"
	"github.com/mongodb/mongodb-atlas-kubernetes/pkg/controller/watch"
	"github.com/mongodb/mongodb-atlas-kubernetes/pkg/controller/workflow"
	"github.com/mongodb/mongodb-atlas-kubernetes/pkg/util/kube"
)

// AtlasProjectReconciler reconciles a AtlasProject object
type AtlasProjectReconciler struct {
	Client client.Client
	watch.ResourceWatcher
	Log              *zap.SugaredLogger
	Scheme           *runtime.Scheme
	AtlasDomain      string
	GlobalAPISecret  client.ObjectKey
	GlobalPredicates []predicate.Predicate
	EventRecorder    record.EventRecorder
}

// Dev note: duplicate the permissions in both sections below to generate both Role and ClusterRoles

// +kubebuilder:rbac:groups=atlas.mongodb.com,resources=atlasprojects,verbs=get;list;watch;create;update;patch;delete
// +kubebuilder:rbac:groups=atlas.mongodb.com,resources=atlasprojects/status,verbs=get;update;patch
// +kubebuilder:rbac:groups="",resources=secrets,verbs=get;list;watch
// +kubebuilder:rbac:groups="",resources=events,verbs=create;patch

// +kubebuilder:rbac:groups=atlas.mongodb.com,namespace=default,resources=atlasprojects,verbs=get;list;watch;create;update;patch;delete
// +kubebuilder:rbac:groups=atlas.mongodb.com,namespace=default,resources=atlasprojects/status,verbs=get;update;patch
// +kubebuilder:rbac:groups="",namespace=default,resources=secrets,verbs=get;list;watch
// +kubebuilder:rbac:groups="",namespace=default,resources=events,verbs=create;patch

func (r *AtlasProjectReconciler) Reconcile(context context.Context, req ctrl.Request) (ctrl.Result, error) {
	_ = context
	log := r.Log.With("atlasproject", req.NamespacedName)

	project := &mdbv1.AtlasProject{}
	result := customresource.PrepareResource(r.Client, req, project, log)
	if !result.IsOk() {
		return result.ReconcileResult(), nil
	}

	if shouldSkip := customresource.ReconciliationShouldBeSkipped(project); shouldSkip {
		log.Infow(fmt.Sprintf("-> Skipping AtlasProject reconciliation as annotation %s=%s", customresource.ReconciliationPolicyAnnotation, customresource.ReconciliationPolicySkip), "spec", project.Spec)
		return workflow.OK().ReconcileResult(), nil
	}

	if project.ConnectionSecretObjectKey() != nil {
		// Note, that we are not watching the global connection secret - seems there is no point in reconciling all
		// the projects once that secret is changed
		r.EnsureResourcesAreWatched(req.NamespacedName, "Secret", log, *project.ConnectionSecretObjectKey())
	}
	ctx := customresource.MarkReconciliationStarted(r.Client, project, log)

	log.Infow("-> Starting AtlasProject reconciliation", "spec", project.Spec)

	// This update will make sure the status is always updated in case of any errors or successful result
	defer statushandler.Update(ctx, r.Client, r.EventRecorder, project)

	if err := validate.Project(project); err != nil {
		result := workflow.Terminate(workflow.Internal, err.Error())
		setCondition(ctx, status.ValidationSucceeded, result)
		return result.ReconcileResult(), nil
	}
	ctx.SetConditionTrue(status.ValidationSucceeded)

	connection, err := atlas.ReadConnection(log, r.Client, r.GlobalAPISecret, project.ConnectionSecretObjectKey())
	if err != nil {
		if errRm := r.removeDeletionFinalizer(context, project); errRm != nil {
			result = workflow.Terminate(workflow.Internal, errRm.Error())
			setCondition(ctx, status.DeploymentReadyType, result)
		}
		result = workflow.Terminate(workflow.AtlasCredentialsNotProvided, err.Error())
		setCondition(ctx, status.ProjectReadyType, result)
		return result.ReconcileResult(), nil
	}
	ctx.Connection = connection

	atlasClient, err := atlas.Client(r.AtlasDomain, connection, log)
	if err != nil {
		result := workflow.Terminate(workflow.Internal, err.Error())
		setCondition(ctx, status.DeploymentReadyType, result)
		return result.ReconcileResult(), nil
	}
	ctx.Client = atlasClient

	var projectID string
	if projectID, result = r.ensureProjectExists(ctx, project); !result.IsOk() {
		setCondition(ctx, status.ProjectReadyType, result)
		return result.ReconcileResult(), nil
	}
	ctx.EnsureStatusOption(status.AtlasProjectIDOption(projectID))

	var authModes authmode.AuthModes
	if authModes, result = r.ensureX509(ctx, projectID, project); !result.IsOk() {
		setCondition(ctx, status.ProjectReadyType, result)
		return result.ReconcileResult(), nil
	}
	authModes.AddAuthMode(authmode.Scram) // add the default auth method
	ctx.EnsureStatusOption(status.AtlasProjectAuthModesOption(authModes))

	if project.GetDeletionTimestamp().IsZero() {
		if !isDeletionFinalizerPresent(project) {
			log.Debugw("Add deletion finalizer", "name", getFinalizerName())
			if err := r.addDeletionFinalizer(context, project); err != nil {
				result = workflow.Terminate(workflow.Internal, err.Error())
				setCondition(ctx, status.DeploymentReadyType, result)
				return result.ReconcileResult(), nil
			}
		}
	}

	if !project.GetDeletionTimestamp().IsZero() {
		if isDeletionFinalizerPresent(project) {
			if customresource.ResourceShouldBeLeftInAtlas(project) {
				log.Infof("Not removing the Atlas Project from Atlas as the '%s' annotation is set", customresource.ResourcePolicyAnnotation)
			} else {
				if result = DeleteAllPrivateEndpoints(ctx, projectID); !result.IsOk() {
					setCondition(ctx, status.PrivateEndpointReadyType, result)
					return result.ReconcileResult(), nil
				}
				if result = DeleteAllNetworkPeers(context, projectID, ctx.Client.Peers, ctx.Log); !result.IsOk() {
					setCondition(ctx, status.NetworkPeerReadyType, result)
					return result.ReconcileResult(), nil
				}

				if err = r.deleteAtlasProject(context, atlasClient, project); err != nil {
					result = workflow.Terminate(workflow.Internal, err.Error())
					setCondition(ctx, status.DeploymentReadyType, result)
					return result.ReconcileResult(), nil
				}
			}

			if err = r.removeDeletionFinalizer(context, project); err != nil {
				result = workflow.Terminate(workflow.Internal, err.Error())
				setCondition(ctx, status.DeploymentReadyType, result)
				return result.ReconcileResult(), nil
			}
		}
		return result.ReconcileResult(), nil
	}

	// Updating the status with "projectReady = true" and "IPAccessListReady = false" (not as separate updates!)
	ctx.SetConditionTrue(status.ProjectReadyType)
	r.EventRecorder.Event(project, "Normal", string(status.ProjectReadyType), "")

	if result := ensureIPAccessList(ctx, projectID, project); !result.IsOk() {
		logIfWarning(ctx, result)
		return result.ReconcileResult(), nil
	}
	r.EventRecorder.Event(project, "Normal", string(status.IPAccessListReadyType), "")

	if result = ensurePrivateEndpoint(ctx, projectID, project); !result.IsOk() {
		logIfWarning(ctx, result)
		return result.ReconcileResult(), nil
	}
	r.EventRecorder.Event(project, "Normal", string(status.PrivateEndpointReadyType), "")

<<<<<<< HEAD
	if result = ensureNetworkPeers(ctx, projectID, project); !result.IsOk() {
		logIfWarning(ctx, result)
		return result.ReconcileResult(), nil
	}
	r.EventRecorder.Event(project, "Normal", string(status.NetworkPeerReadyType), "")
=======
	if result = ensureProviderAccessStatus(context, ctx, project, projectID); !result.IsOk() {
		logIfWarning(ctx, result)
		return result.ReconcileResult(), nil
	}
	r.EventRecorder.Event(project, "Normal", string(status.CloudProviderAccessReadyType), "")
>>>>>>> 351c36fd

	if result = r.ensureIntegration(ctx, projectID, project); !result.IsOk() {
		logIfWarning(ctx, result)
		return result.ReconcileResult(), nil
	}
	r.EventRecorder.Event(project, "Normal", string(status.IntegrationReadyType), "")

	if result = ensureMaintenanceWindow(ctx, projectID, project); !result.IsOk() {
		logIfWarning(ctx, result)
		return result.ReconcileResult(), nil
	}
	r.EventRecorder.Event(project, "Normal", string(status.MaintenanceWindowReadyType), "")

	ctx.SetConditionTrue(status.ReadyType)
	return workflow.OK().ReconcileResult(), nil
}

func (r *AtlasProjectReconciler) deleteAtlasProject(ctx context.Context, atlasClient mongodbatlas.Client, project *mdbv1.AtlasProject) (err error) {
	log := r.Log.With("atlasproject", kube.ObjectKeyFromObject(project))
	log.Infow("-> Starting AtlasProject deletion", "spec", project.Spec)

	_, err = atlasClient.Projects.Delete(ctx, project.Status.ID)
	var apiError *mongodbatlas.ErrorResponse
	if errors.As(err, &apiError) && apiError.ErrorCode == atlas.NotInGroup {
		log.Infow("Project does not exist", "projectID", project.Status.ID)
		return nil
	}

	return err
}

func (r *AtlasProjectReconciler) SetupWithManager(mgr ctrl.Manager) error {
	c, err := controller.New("AtlasProject", mgr, controller.Options{Reconciler: r})
	if err != nil {
		return err
	}

	// Watch for changes to primary resource AtlasProject & handle delete separately
	err = c.Watch(&source.Kind{Type: &mdbv1.AtlasProject{}}, &handler.EnqueueRequestForObject{}, r.GlobalPredicates...)
	if err != nil {
		return err
	}

	// Watch for Connection Secrets
	err = c.Watch(&source.Kind{Type: &corev1.Secret{}}, watch.NewSecretHandler(r.WatchedResources))
	if err != nil {
		return err
	}
	return nil
}

func (r *AtlasProjectReconciler) addDeletionFinalizer(ctx context.Context, p *mdbv1.AtlasProject) error {
	p.Finalizers = append(p.GetFinalizers(), getFinalizerName())
	if err := r.Client.Update(ctx, p); err != nil {
		return fmt.Errorf("failed to add deletion finalizer for %s: %w", p.Name, err)
	}
	return nil
}

func (r *AtlasProjectReconciler) removeDeletionFinalizer(ctx context.Context, p *mdbv1.AtlasProject) error {
	p.Finalizers = removeString(p.GetFinalizers(), getFinalizerName())
	if err := r.Client.Update(ctx, p); err != nil {
		return fmt.Errorf("failed to remove deletion finalizer from %s: %w", p.Name, err)
	}
	return nil
}

func getFinalizerName() string {
	return "mongodbatlas/finalizer"
}

func isDeletionFinalizerPresent(project *mdbv1.AtlasProject) bool {
	for _, finalizer := range project.GetFinalizers() {
		if finalizer == getFinalizerName() {
			return true
		}
	}
	return false
}

func removeString(slice []string, s string) (result []string) {
	for _, item := range slice {
		if item == s {
			continue
		}
		result = append(result, item)
	}
	return result
}

// setCondition sets the condition from the result and logs the warnings
func setCondition(ctx *workflow.Context, condition status.ConditionType, result workflow.Result) {
	ctx.SetConditionFromResult(condition, result)
	logIfWarning(ctx, result)
}

func logIfWarning(ctx *workflow.Context, result workflow.Result) {
	if result.IsWarning() {
		ctx.Log.Warnw(result.GetMessage())
	}
}<|MERGE_RESOLUTION|>--- conflicted
+++ resolved
@@ -197,19 +197,17 @@
 	}
 	r.EventRecorder.Event(project, "Normal", string(status.PrivateEndpointReadyType), "")
 
-<<<<<<< HEAD
+	if result = ensureProviderAccessStatus(context, ctx, project, projectID); !result.IsOk() {
+		logIfWarning(ctx, result)
+		return result.ReconcileResult(), nil
+	}
+	r.EventRecorder.Event(project, "Normal", string(status.CloudProviderAccessReadyType), "")
+
 	if result = ensureNetworkPeers(ctx, projectID, project); !result.IsOk() {
 		logIfWarning(ctx, result)
 		return result.ReconcileResult(), nil
 	}
 	r.EventRecorder.Event(project, "Normal", string(status.NetworkPeerReadyType), "")
-=======
-	if result = ensureProviderAccessStatus(context, ctx, project, projectID); !result.IsOk() {
-		logIfWarning(ctx, result)
-		return result.ReconcileResult(), nil
-	}
-	r.EventRecorder.Event(project, "Normal", string(status.CloudProviderAccessReadyType), "")
->>>>>>> 351c36fd
 
 	if result = r.ensureIntegration(ctx, projectID, project); !result.IsOk() {
 		logIfWarning(ctx, result)
