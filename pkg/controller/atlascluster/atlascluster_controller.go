--- conflicted
+++ resolved
@@ -152,6 +152,8 @@
 		return errors.New("cannot read project resource")
 	}
 
+	log = log.With("projectID", project.Status.ID, "clusterName", cluster.Spec.Name)
+
 	connection, err := atlas.ReadConnection(log, r.Client, r.OperatorPod, project.ConnectionSecretObjectKey())
 	if err != nil {
 		return err
@@ -162,7 +164,6 @@
 		return fmt.Errorf("cannot build Atlas client: %w", err)
 	}
 
-<<<<<<< HEAD
 	go func() {
 		timeout := time.Now().Add(workflow.DefaultTimeout)
 
@@ -170,7 +171,7 @@
 			_, err = atlasClient.Clusters.Delete(context.Background(), project.Status.ID, cluster.Spec.Name)
 			var apiError *mongodbatlas.ErrorResponse
 			if errors.As(err, &apiError) && apiError.ErrorCode == atlas.ClusterNotFound {
-				log.Infow("Cluster doesn't exist or is already deleted", "projectID", project.Status.ID, "clusterName", cluster.Name)
+				log.Info("Cluster doesn't exist or is already deleted")
 				return
 			}
 
@@ -180,20 +181,11 @@
 				continue
 			}
 
-			log.Infow("Started Atlas cluster deletion process", "projectID", project.Status.ID, "clusterName", cluster.Name)
+			log.Info("Started Atlas cluster deletion process")
 			return
 		}
 
-		log.Errorw("Failed to delete Atlas cluster in time", "projectID", project.Status.ID, "clusterName", cluster.Name)
+		log.Error("Failed to delete Atlas cluster in time")
 	}()
-=======
-	_, err = atlasClient.Clusters.Delete(context.Background(), project.Status.ID, cluster.Spec.Name)
-	if err != nil {
-		return fmt.Errorf("cannot delete Atlas cluster: %w", err)
-	}
-
-	log.Infow("Started Atlas cluster deletion process", "projectID", project.Status.ID, "clusterName", cluster.Spec.Name)
-
->>>>>>> 7aa96671
 	return nil
 }