/*
Copyright 2020 MongoDB.

Licensed under the Apache License, Version 2.0 (the "License");
you may not use this file except in compliance with the License.
You may obtain a copy of the License at

    http://www.apache.org/licenses/LICENSE-2.0

Unless required by applicable law or agreed to in writing, software
distributed under the License is distributed on an "AS IS" BASIS,
WITHOUT WARRANTIES OR CONDITIONS OF ANY KIND, either express or implied.
See the License for the specific language governing permissions and
limitations under the License.
*/

package atlascluster

import (
	"context"
	"errors"
	"fmt"

	"github.com/mongodb/mongodb-atlas-kubernetes/pkg/controller/watch"
	"github.com/mongodb/mongodb-atlas-kubernetes/pkg/controller/workflow"
	"github.com/mongodb/mongodb-atlas-kubernetes/pkg/util/kube"
	"go.uber.org/zap"
	"k8s.io/apimachinery/pkg/runtime"
	ctrl "sigs.k8s.io/controller-runtime"
	"sigs.k8s.io/controller-runtime/pkg/builder"
	"sigs.k8s.io/controller-runtime/pkg/client"
	"sigs.k8s.io/controller-runtime/pkg/source"

	mdbv1 "github.com/mongodb/mongodb-atlas-kubernetes/pkg/api/v1"
	"github.com/mongodb/mongodb-atlas-kubernetes/pkg/api/v1/status"
	"github.com/mongodb/mongodb-atlas-kubernetes/pkg/controller/atlas"
	"github.com/mongodb/mongodb-atlas-kubernetes/pkg/controller/customresource"
	"github.com/mongodb/mongodb-atlas-kubernetes/pkg/controller/statushandler"
)

// AtlasClusterReconciler reconciles an AtlasCluster object
type AtlasClusterReconciler struct {
	Client client.Client
	Log    *zap.SugaredLogger
	Scheme *runtime.Scheme
}

// +kubebuilder:rbac:groups=atlas.mongodb.com,resources=atlasclusters,verbs=get;list;watch;create;update;patch;delete
// +kubebuilder:rbac:groups=atlas.mongodb.com,resources=atlasclusters/status,verbs=get;update;patch

func (r *AtlasClusterReconciler) Reconcile(req ctrl.Request) (ctrl.Result, error) {
	log := r.Log.With("atlascluster", req.NamespacedName)

	cluster := &mdbv1.AtlasCluster{}
	result := customresource.PrepareResource(r.Client, req, cluster, log)
	if !result.IsOk() {
		return result.ReconcileResult(), nil
	}
	ctx := customresource.MarkReconciliationStarted(r.Client, cluster, log)

	log.Infow("-> Starting AtlasCluster reconciliation", "spec", cluster.Spec)
	defer statushandler.Update(ctx, r.Client, cluster)

	project := &mdbv1.AtlasProject{}
	if result := r.readProjectResource(cluster, project); !result.IsOk() {
		ctx.SetConditionFromResult(status.ClusterReadyType, result)
		return result.ReconcileResult(), nil
	}

	connection, result := atlas.ReadConnection(log, r.Client, "TODO!", project.ConnectionSecretObjectKey())
	if !result.IsOk() {
		// merge result into ctx
		ctx.SetConditionFromResult(status.ClusterReadyType, result)
		return result.ReconcileResult(), nil
	}

	c, result := ensureClusterState(log, connection, project, cluster)
	if c != nil && c.StateName != "" {
		ctx.EnsureStatusOption(status.AtlasClusterStateNameOption(c.StateName))
	}

	if !result.IsOk() {
		ctx.SetConditionFromResult(status.ClusterReadyType, result)
		return result.ReconcileResult(), nil
	}

	ctx.
		SetConditionTrue(status.ClusterReadyType).
		EnsureStatusOption(status.AtlasClusterMongoDBVersionOption(c.MongoDBVersion)).
		EnsureStatusOption(status.AtlasClusterConnectionStringsOption(c.ConnectionStrings)).
		EnsureStatusOption(status.AtlasClusterMongoURIUpdatedOption(c.MongoURIUpdated))

	ctx.SetConditionTrue(status.ReadyType)
	return result.ReconcileResult(), nil
}

func (r *AtlasClusterReconciler) readProjectResource(cluster *mdbv1.AtlasCluster, project *mdbv1.AtlasProject) workflow.Result {
	if err := r.Client.Get(context.Background(), cluster.AtlasProjectObjectKey(), project); err != nil {
		return workflow.Terminate(workflow.Internal, err.Error())
	}
	return workflow.OK()
}

func (r *AtlasClusterReconciler) SetupWithManager(mgr ctrl.Manager) error {
	return ctrl.NewControllerManagedBy(mgr).
		For(&mdbv1.AtlasCluster{}).
		WithEventFilter(watch.CommonPredicates()).
<<<<<<< HEAD
=======
		Watches(
			&source.Kind{Type: &mdbv1.AtlasCluster{}},
			&watch.DeleteEventHandler{Controller: r},
			builder.WithPredicates(watch.DeleteOnly()),
		).
>>>>>>> 78e0e802
		Complete(r)
}

// Delete implements a handler for the Delete event.
func (r *AtlasClusterReconciler) Delete(obj runtime.Object) error {
	cluster, ok := obj.(*mdbv1.AtlasCluster)
	if !ok {
		r.Log.Errorf("Ignoring malformed Delete() call (expected type %T, got %T)", &mdbv1.AtlasCluster{}, obj)
		return nil
	}

	log := r.Log.With("atlascluster", kube.ObjectKeyFromObject(cluster))

	log.Infow("-> Starting AtlasCluster deletion", "spec", cluster.Spec)

	project := &mdbv1.AtlasProject{}
	if result := r.readProjectResource(cluster, project); !result.IsOk() {
		return errors.New("cannot read project resource")
	}

	connection, result := atlas.ReadConnection(log, r.Client, "TODO!", project.ConnectionSecretObjectKey())
	if !result.IsOk() {
		return errors.New("cannot read Atlas connection")
	}

	client, err := atlas.Client(connection, log)
	if err != nil {
		return fmt.Errorf("cannot build Atlas client: %w", err)
	}

	_, err = client.Clusters.Delete(context.Background(), project.Status.ID, cluster.Name)
	if err != nil {
		return fmt.Errorf("cannot delete Atlas cluster: %w", err)
	}

	log.Infow("Started Atlas cluster deletion process", "projectID", project.Status.ID, "clusterName", cluster.Name)

	return nil
}<|MERGE_RESOLUTION|>--- conflicted
+++ resolved
@@ -105,14 +105,11 @@
 	return ctrl.NewControllerManagedBy(mgr).
 		For(&mdbv1.AtlasCluster{}).
 		WithEventFilter(watch.CommonPredicates()).
-<<<<<<< HEAD
-=======
 		Watches(
 			&source.Kind{Type: &mdbv1.AtlasCluster{}},
 			&watch.DeleteEventHandler{Controller: r},
 			builder.WithPredicates(watch.DeleteOnly()),
 		).
->>>>>>> 78e0e802
 		Complete(r)
 }
 
