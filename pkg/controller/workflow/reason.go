package workflow

type ConditionReason string

// TODO move 'ConditionReason' to 'api' package?

// General reasons
const (
	AtlasCredentialsNotProvided ConditionReason = "AtlasCredentialsNotProvided"
	Internal                    ConditionReason = "InternalError"
)

// Atlas Project reasons
const (
	ProjectNotCreatedInAtlas   ConditionReason = "ProjectNotCreatedInAtlas"
<<<<<<< HEAD
	ProjectIPAccessInvalid     ConditionReason = "ProjectIpAccessListInvalid"
	ProjectIPNotCreatedInAtlas ConditionReason = "ProjectIpAccessListNotCreatedInAtlas"
=======
	ProjectIPAccessInvalid     ConditionReason = "ProjectIPAccessListInvalid"
	ProjectIPNotCreatedInAtlas ConditionReason = "ProjectIPAccessListNotCreatedInAtlas"
>>>>>>> 060f70d1
)

// Atlas Cluster reasons
const (
	ClusterNotCreatedInAtlas ConditionReason = "ClusterNotCreatedInAtlas"
	ClusterCreating          ConditionReason = "ClusterCreating"
	ClusterUpdating          ConditionReason = "ClusterUpdating"
)<|MERGE_RESOLUTION|>--- conflicted
+++ resolved
@@ -13,13 +13,8 @@
 // Atlas Project reasons
 const (
 	ProjectNotCreatedInAtlas   ConditionReason = "ProjectNotCreatedInAtlas"
-<<<<<<< HEAD
-	ProjectIPAccessInvalid     ConditionReason = "ProjectIpAccessListInvalid"
-	ProjectIPNotCreatedInAtlas ConditionReason = "ProjectIpAccessListNotCreatedInAtlas"
-=======
 	ProjectIPAccessInvalid     ConditionReason = "ProjectIPAccessListInvalid"
 	ProjectIPNotCreatedInAtlas ConditionReason = "ProjectIPAccessListNotCreatedInAtlas"
->>>>>>> 060f70d1
 )
 
 // Atlas Cluster reasons
