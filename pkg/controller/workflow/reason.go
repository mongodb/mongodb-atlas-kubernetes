--- conflicted
+++ resolved
@@ -12,29 +12,6 @@
 
 // Atlas Project reasons
 const (
-<<<<<<< HEAD
-	ProjectNotCreatedInAtlas                   ConditionReason = "ProjectNotCreatedInAtlas"
-	ProjectIPAccessInvalid                     ConditionReason = "ProjectIPAccessListInvalid"
-	ProjectIPNotCreatedInAtlas                 ConditionReason = "ProjectIPAccessListNotCreatedInAtlas"
-	ProjectWindowInvalid                       ConditionReason = "ProjectWindowInvalid"
-	ProjectWindowNotObtainedFromAtlas          ConditionReason = "ProjectWindowNotObtainedFromAtlas"
-	ProjectWindowNotCreatedInAtlas             ConditionReason = "ProjectWindowNotCreatedInAtlas"
-	ProjectWindowNotDeletedInAtlas             ConditionReason = "projectWindowNotDeletedInAtlas"
-	ProjectWindowNotDeferredInAtlas            ConditionReason = "ProjectWindowNotDeferredInAtlas"
-	ProjectWindowNotAutoDeferredInAtlas        ConditionReason = "ProjectWindowNotAutoDeferredInAtlas"
-	ProjectPEServiceIsNotReadyInAtlas          ConditionReason = "ProjectPrivateEndpointServiceIsNotReadyInAtlas"
-	ProjectPEInterfaceIsNotReadyInAtlas        ConditionReason = "ProjectPrivateEndpointIsNotReadyInAtlas"
-	ProjectIPAccessListNotActive               ConditionReason = "ProjectIPAccessListNotActive"
-	ProjectIntegrationInternal                 ConditionReason = "ProjectIntegrationInternalError"
-	ProjectIntegrationRequest                  ConditionReason = "ProjectIntegrationRequestError"
-	ProjectIntegrationReady                    ConditionReason = "ProjectIntegrationReady"
-	ProjectPrivateEndpointIsNotReadyInAtlas    ConditionReason = "ProjectPrivateEndpointIsNotReadyInAtlas"
-	ProjectNetworkPeerIsNotReadyInAtlas        ConditionReason = "ProjectNetworkPeerIsNotReadyInAtlas"
-	ProjectEncryptionAtRestReady               ConditionReason = "ProjectEncryptionAtRestReady"
-	ProjectCloudAccessRolesIsNotReadyInAtlas   ConditionReason = "ProjectCloudAccessRolesIsNotReadyInAtlas"
-	ProjectAuditingReady                       ConditionReason = "ProjectAuditingReady"
-	ProjectAlertConfigurationIsNotReadyInAtlas ConditionReason = "ProjectAlertConfigurationIsNotReadyInAtlas"
-=======
 	ProjectNotCreatedInAtlas                 ConditionReason = "ProjectNotCreatedInAtlas"
 	ProjectIPAccessInvalid                   ConditionReason = "ProjectIPAccessListInvalid"
 	ProjectIPNotCreatedInAtlas               ConditionReason = "ProjectIPAccessListNotCreatedInAtlas"
@@ -56,7 +33,7 @@
 	ProjectCloudAccessRolesIsNotReadyInAtlas ConditionReason = "ProjectCloudAccessRolesIsNotReadyInAtlas"
 	ProjectAuditingReady                     ConditionReason = "ProjectAuditingReady"
 	ProjectSettingsReady                     ConditionReason = "ProjectSettingsReady"
->>>>>>> 8117a87f
+	ProjectAlertConfigurationIsNotReadyInAtlas ConditionReason = "ProjectAlertConfigurationIsNotReadyInAtlas"
 )
 
 // Atlas Cluster reasons
