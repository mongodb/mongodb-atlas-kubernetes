package kube

import (
<<<<<<< HEAD
	"math"
=======
>>>>>>> b4a5451b
	"regexp"
	"strings"

	metav1 "k8s.io/apimachinery/pkg/apis/meta/v1"
	"k8s.io/apimachinery/pkg/types"
	"k8s.io/apimachinery/pkg/util/validation"
	"sigs.k8s.io/controller-runtime/pkg/client"
)

<<<<<<< HEAD
// https://github.com/kubernetes/apimachinery/blob/master/pkg/util/validation/validation.go#L155
var labelValueRegexp = regexp.MustCompile("[-a-z0-9._]")

// https://github.com/kubernetes/apimachinery/blob/master/pkg/util/validation/validation.go#L177
var identifierRegexp = regexp.MustCompile("[-a-z0-9.]")

var alphanumericRegexp = regexp.MustCompile("[a-z0-9]")
=======
var invalidStartEnd = regexp.MustCompile(`(^[^a-z0-9]+)|([^a-z0-9]+$)`)

// https://github.com/kubernetes/apimachinery/blob/master/pkg/util/validation/validation.go#L177
var nonIdentifierRegexp = regexp.MustCompile(`[^a-z0-9.]+`)

// https://github.com/kubernetes/apimachinery/blob/master/pkg/util/validation/validation.go#L155
var nonLabelRegexp = regexp.MustCompile(`[^a-z0-9._]+`)
>>>>>>> b4a5451b

func ObjectKey(namespace, name string) client.ObjectKey {
	return types.NamespacedName{Name: name, Namespace: namespace}
}

func ObjectKeyFromObject(obj metav1.Object) client.ObjectKey {
	return ObjectKey(obj.GetNamespace(), obj.GetName())
}

// NormalizeIdentifier returns the 'name' "normalized" for the standard identifier in Kubernetes. All non-allowed symbols are replaced with
// dashes.
// See https://kubernetes.io/docs/concepts/overview/working-with-objects/names/#dns-subdomain-names
func NormalizeIdentifier(name string) string {
	if errs := validation.IsDNS1123Subdomain(name); len(errs) == 0 {
		return name
	}
<<<<<<< HEAD
	return normalize(name, 253, identifierRegexp)
=======
	return normalize(name, 253, nonIdentifierRegexp)
>>>>>>> b4a5451b
}

// NormalizeLabelValue returns the 'name' "normalized" for the label value. All non-allowed symbols are replaced with
// dashes.
// See https://kubernetes.io/docs/concepts/overview/working-with-objects/names/#dns-label-names
func NormalizeLabelValue(name string) string {
	if errs := validation.IsValidLabelValue(name); len(errs) == 0 {
		return name
	}
<<<<<<< HEAD
	return normalize(name, 63, labelValueRegexp)
=======
	return normalize(name, 63, nonLabelRegexp)
>>>>>>> b4a5451b
}

// Dev note: the algorithm tries to replace the invalid characters with '-' (or simply omit it replacing is not possible)
// Note, that this algorithm is not ideal - e.g. it won't fix the following: "a.#b" ("a._b" is still not a valid output - as
// nonalphanumeric symbols cannot go together) though this doesn't intend to work in ALL the cases but in the MAJORITY instead
func normalize(name string, limit int, regexp *regexp.Regexp) string {
<<<<<<< HEAD
	name = strings.ToLower(name)
	var sb strings.Builder
	lastCharacterInvalid := false
	for i, c := range name {
		// edge cases - the first and last symbols can be only alphanumeric - we just skip those symbols
		lastCharacterPosition := math.Min(float64(limit-1), float64(len(name)-1))
		if i == 0 || i == int(lastCharacterPosition) {
			if !alphanumericRegexp.MatchString(string(c)) {
				continue
			}
		}
		if i >= limit {
			break
		}
		if !regexp.MatchString(string(c)) {
			if lastCharacterInvalid {
				// If the previous character was invalid - this means it could have been replaced with '-' and we cannot
				// repeat such symbols
				continue
			}
			sb.WriteRune('-')
			lastCharacterInvalid = true
		} else {
			sb.WriteRune(c)
			lastCharacterInvalid = false
		}
	}
	return sb.String()
=======
	if len(name) >= limit {
		name = name[:limit]
	}
	name = strings.ToLower(name)
	name = invalidStartEnd.ReplaceAllString(name, "") // makes sure start & end are alphanumeric
	name = regexp.ReplaceAllString(name, "-")         // replaces every sequence of invalid runes with a single "-"
	return name
>>>>>>> b4a5451b
}<|MERGE_RESOLUTION|>--- conflicted
+++ resolved
@@ -1,10 +1,6 @@
 package kube
 
 import (
-<<<<<<< HEAD
-	"math"
-=======
->>>>>>> b4a5451b
 	"regexp"
 	"strings"
 
@@ -14,15 +10,6 @@
 	"sigs.k8s.io/controller-runtime/pkg/client"
 )
 
-<<<<<<< HEAD
-// https://github.com/kubernetes/apimachinery/blob/master/pkg/util/validation/validation.go#L155
-var labelValueRegexp = regexp.MustCompile("[-a-z0-9._]")
-
-// https://github.com/kubernetes/apimachinery/blob/master/pkg/util/validation/validation.go#L177
-var identifierRegexp = regexp.MustCompile("[-a-z0-9.]")
-
-var alphanumericRegexp = regexp.MustCompile("[a-z0-9]")
-=======
 var invalidStartEnd = regexp.MustCompile(`(^[^a-z0-9]+)|([^a-z0-9]+$)`)
 
 // https://github.com/kubernetes/apimachinery/blob/master/pkg/util/validation/validation.go#L177
@@ -30,7 +17,6 @@
 
 // https://github.com/kubernetes/apimachinery/blob/master/pkg/util/validation/validation.go#L155
 var nonLabelRegexp = regexp.MustCompile(`[^a-z0-9._]+`)
->>>>>>> b4a5451b
 
 func ObjectKey(namespace, name string) client.ObjectKey {
 	return types.NamespacedName{Name: name, Namespace: namespace}
@@ -47,11 +33,7 @@
 	if errs := validation.IsDNS1123Subdomain(name); len(errs) == 0 {
 		return name
 	}
-<<<<<<< HEAD
-	return normalize(name, 253, identifierRegexp)
-=======
 	return normalize(name, 253, nonIdentifierRegexp)
->>>>>>> b4a5451b
 }
 
 // NormalizeLabelValue returns the 'name' "normalized" for the label value. All non-allowed symbols are replaced with
@@ -61,47 +43,13 @@
 	if errs := validation.IsValidLabelValue(name); len(errs) == 0 {
 		return name
 	}
-<<<<<<< HEAD
-	return normalize(name, 63, labelValueRegexp)
-=======
 	return normalize(name, 63, nonLabelRegexp)
->>>>>>> b4a5451b
 }
 
 // Dev note: the algorithm tries to replace the invalid characters with '-' (or simply omit it replacing is not possible)
 // Note, that this algorithm is not ideal - e.g. it won't fix the following: "a.#b" ("a._b" is still not a valid output - as
 // nonalphanumeric symbols cannot go together) though this doesn't intend to work in ALL the cases but in the MAJORITY instead
 func normalize(name string, limit int, regexp *regexp.Regexp) string {
-<<<<<<< HEAD
-	name = strings.ToLower(name)
-	var sb strings.Builder
-	lastCharacterInvalid := false
-	for i, c := range name {
-		// edge cases - the first and last symbols can be only alphanumeric - we just skip those symbols
-		lastCharacterPosition := math.Min(float64(limit-1), float64(len(name)-1))
-		if i == 0 || i == int(lastCharacterPosition) {
-			if !alphanumericRegexp.MatchString(string(c)) {
-				continue
-			}
-		}
-		if i >= limit {
-			break
-		}
-		if !regexp.MatchString(string(c)) {
-			if lastCharacterInvalid {
-				// If the previous character was invalid - this means it could have been replaced with '-' and we cannot
-				// repeat such symbols
-				continue
-			}
-			sb.WriteRune('-')
-			lastCharacterInvalid = true
-		} else {
-			sb.WriteRune(c)
-			lastCharacterInvalid = false
-		}
-	}
-	return sb.String()
-=======
 	if len(name) >= limit {
 		name = name[:limit]
 	}
@@ -109,5 +57,4 @@
 	name = invalidStartEnd.ReplaceAllString(name, "") // makes sure start & end are alphanumeric
 	name = regexp.ReplaceAllString(name, "-")         // replaces every sequence of invalid runes with a single "-"
 	return name
->>>>>>> b4a5451b
 }