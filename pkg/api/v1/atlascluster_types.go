--- conflicted
+++ resolved
@@ -17,15 +17,9 @@
 package v1
 
 import (
-<<<<<<< HEAD
-	"github.com/jinzhu/copier"
+	"encoding/json"
+
 	"github.com/mongodb/mongodb-atlas-kubernetes/pkg/api/v1/status"
-	"github.com/mongodb/mongodb-atlas-kubernetes/pkg/util/kube"
-=======
-	"encoding/json"
-
-	"github.com/mongodb/mongodb-atlas-kubernetes/pkg/api/v1/status"
->>>>>>> 80d19f82
 	"go.mongodb.org/atlas/mongodbatlas"
 	metav1 "k8s.io/apimachinery/pkg/apis/meta/v1"
 	"sigs.k8s.io/controller-runtime/pkg/client"
@@ -37,39 +31,19 @@
 
 // AtlasClusterSpec defines the desired state of AtlasCluster
 type AtlasClusterSpec struct {
-<<<<<<< HEAD
-	// ConnectionSecret is the name of the Kubernetes Secret which contains the information about the way to connect to
-	// Atlas (organization ID, API keys). The default Operator connection configuration will be used if not provided.
-	// +optional
-	ConnectionSecret *SecretRef `json:"connectionSecretRef,omitempty"`
-
-=======
 	Project *ResourceRef `json:"projectRef"`
->>>>>>> 80d19f82
 	// Collection of settings that configures auto-scaling information for the cluster.
 	// If you specify the autoScaling object, you must also specify the providerSettings.autoScaling object.
 	// +optional
 	AutoScaling *AutoScalingSpec `json:"autoScaling,omitempty"`
 
-<<<<<<< HEAD
-	// Deprecated: do not use.
-	// Flag that indicates whether legacy backups have been enabled.
-	// Applicable only for M10+ clusters.
-	// +optional
-	BackupEnabled *bool `json:"backupEnabled,omitempty"`
-
-=======
->>>>>>> 80d19f82
 	// Configuration of BI Connector for Atlas on this cluster.
 	// The MongoDB Connector for Business Intelligence for Atlas (BI Connector) is only available for M10 and larger clusters.
 	// +optional
 	BIConnector *BiConnectorSpec `json:"biConnector,omitempty"`
 
 	// Type of the cluster that you want to create.
-<<<<<<< HEAD
-=======
 	// The parameter is required if replicationSpecs are set or if Global Clusters are deployed.
->>>>>>> 80d19f82
 	// +kubebuilder:validation:Enum=REPLICASET;SHARDED;GEOSHARDED
 	// +optional
 	ClusterType string `json:"clusterType,omitempty"`
@@ -77,14 +51,6 @@
 	// Capacity, in gigabytes, of the host's root volume.
 	// Increase this number to add capacity, up to a maximum possible value of 4096 (i.e., 4 TB).
 	// This value must be a positive integer.
-<<<<<<< HEAD
-	// +kubebuilder:validation:Minimum=0
-	// +kubebuilder:validation:Maximum=4096
-	// +optional
-	DiskSizeGB *int `json:"diskSizeGB,omitempty"` // TODO: why on earth is this *float64 in mongodbatlas?
-
-	// Cloud service provider that offers Encryption at Rest.
-=======
 	// The parameter is required if replicationSpecs are configured.
 	// +kubebuilder:validation:Minimum=0
 	// +kubebuilder:validation:Maximum=4096
@@ -93,7 +59,6 @@
 
 	// Cloud service provider that offers Encryption at Rest.
 	// +kubebuilder:validation:Enum=AWS;GCP;AZURE;NONE
->>>>>>> 80d19f82
 	// +optional
 	EncryptionAtRestProvider string `json:"encryptionAtRestProvider,omitempty"`
 
@@ -111,10 +76,7 @@
 	Name string `json:"name,omitempty"`
 
 	// Positive integer that specifies the number of shards to deploy for a sharded cluster.
-<<<<<<< HEAD
-=======
 	// The parameter is required if replicationSpecs are configured
->>>>>>> 80d19f82
 	// +kubebuilder:validation:Minimum=1
 	// +kubebuilder:validation:Maximum=50
 	// +optional
@@ -123,21 +85,12 @@
 	// Flag that indicates the cluster uses continuous cloud backups.
 	// +optional
 	PitEnabled *bool `json:"pitEnabled,omitempty"`
-<<<<<<< HEAD
 
 	// Applicable only for M10+ clusters.
 	// Flag that indicates if the cluster uses Cloud Backups for backups.
 	// +optional
 	ProviderBackupEnabled *bool `json:"providerBackupEnabled,omitempty"`
 
-=======
-
-	// Applicable only for M10+ clusters.
-	// Flag that indicates if the cluster uses Cloud Backups for backups.
-	// +optional
-	ProviderBackupEnabled *bool `json:"providerBackupEnabled,omitempty"`
-
->>>>>>> 80d19f82
 	// Configuration for the provisioned hosts on which MongoDB runs. The available options are specific to the cloud service provider.
 	ProviderSettings *ProviderSettingsSpec `json:"providerSettings,omitempty"`
 
@@ -272,16 +225,6 @@
 }
 
 // Cluster converts the Spec to native Atlas client format.
-<<<<<<< HEAD
-func (spec *AtlasClusterSpec) Cluster() *mongodbatlas.Cluster {
-	result := &mongodbatlas.Cluster{}
-	err := copier.Copy(result, spec)
-	if err != nil {
-		panic(err)
-	}
-
-	return result
-=======
 func (spec *AtlasClusterSpec) Cluster() (*mongodbatlas.Cluster, error) {
 	result := mongodbatlas.Cluster{}
 	b, err := json.Marshal(spec)
@@ -295,7 +238,6 @@
 	}
 
 	return &result, nil
->>>>>>> 80d19f82
 }
 
 // AtlasClusterStatus defines the observed state of AtlasCluster.
@@ -317,10 +259,6 @@
 }
 
 func (c *AtlasCluster) ConnectionSecretObjectKey() *client.ObjectKey {
-	if c.Spec.ConnectionSecret != nil {
-		key := kube.ObjectKey(c.Namespace, c.Spec.ConnectionSecret.Name)
-		return &key
-	}
 	return nil
 }
 
