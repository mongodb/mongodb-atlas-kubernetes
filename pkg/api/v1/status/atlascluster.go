package status

import (
	"go.mongodb.org/atlas/mongodbatlas"

	"github.com/mongodb/mongodb-atlas-kubernetes/pkg/util/compat"
)

// AtlasClusterStatus defines the observed state of AtlasCluster.
type AtlasClusterStatus struct {
	Common `json:",inline"`

	// StateName is the current state of the cluster.
	// The possible states are: IDLE, CREATING, UPDATING, DELETING, DELETED, REPAIRING
	StateName string `json:"stateName,omitempty"`

	// MongoDBVersion is the version of MongoDB the cluster runs, in <major version>.<minor version> format.
	MongoDBVersion string `json:"mongoDBVersion,omitempty"`

	// ConnectionStrings is a set of connection strings that your applications use to connect to this cluster.
	ConnectionStrings *ConnectionStrings `json:"connectionStrings,omitempty"`

	// MongoURIUpdated is a timestamp in ISO 8601 date and time format in UTC when the connection string was last updated.
	// The connection string changes if you update any of the other values.
	MongoURIUpdated string `json:"mongoURIUpdated,omitempty"`
}

// ConnectionStrings contains configuration for applications use to connect to this cluster
type ConnectionStrings struct {
	// Public mongodb:// connection string for this cluster.
	Standard string `json:"standard,omitempty"`

	// Public mongodb+srv:// connection string for this cluster.
	StandardSrv string `json:"standardSrv,omitempty"`

	// Private endpoint connection strings.
	// Each object describes the connection strings you can use to connect to this cluster through a private endpoint.
	// Atlas returns this parameter only if you deployed a private endpoint to all regions to which you deployed this cluster's nodes.
	PrivateEndpoint []PrivateEndpoint `json:"privateEndpoint,omitempty"`

	// Network-peering-endpoint-aware mongodb:// connection strings for each interface VPC endpoint you configured to connect to this cluster.
	// Atlas returns this parameter only if you created a network peering connection to this cluster.
	Private string `json:"private,omitempty"`

	// Network-peering-endpoint-aware mongodb+srv:// connection strings for each interface VPC endpoint you configured to connect to this cluster.
	// Atlas returns this parameter only if you created a network peering connection to this cluster.
	// Use this URI format if your driver supports it. If it doesn't, use connectionStrings.private.
	PrivateSrv string `json:"privateSrv,omitempty"`
}

// PrivateEndpoint connection strings. Each object describes the connection strings
// you can use to connect to this cluster through a private endpoint.
// Atlas returns this parameter only if you deployed a private endpoint to all regions
// to which you deployed this cluster's nodes.
type PrivateEndpoint struct {
	// Private-endpoint-aware mongodb:// connection string for this private endpoint.
	ConnectionString string `json:"connectionString,omitempty"`

	// Private endpoint through which you connect to Atlas when you use connectionStrings.privateEndpoint[n].connectionString or connectionStrings.privateEndpoint[n].srvConnectionString.
	Endpoints []Endpoint `json:"endpoints,omitempty"`

	// Private-endpoint-aware mongodb+srv:// connection string for this private endpoint.
	SRVConnectionString string `json:"srvConnectionString,omitempty"`

	// Type of MongoDB process that you connect to with the connection strings
	//
	// Atlas returns:
	//
	// • MONGOD for replica sets, or
	//
	// • MONGOS for sharded clusters
	Type string `json:"type,omitempty"`
}

// Endpoint through which you connect to Atlas
type Endpoint struct {
	// Unique identifier of the private endpoint.
	EndpointID string `json:"endpointId,omitempty"`

	// Cloud provider to which you deployed the private endpoint. Atlas returns AWS or AZURE.
	ProviderName string `json:"providerName,omitempty"`

	// Region to which you deployed the private endpoint.
	Region string `json:"region,omitempty"`
}

// +k8s:deepcopy-gen=false

// AtlasClusterStatusOption is the option that is applied to Atlas Cluster Status.
type AtlasClusterStatusOption func(s *AtlasClusterStatus)

func AtlasClusterStateNameOption(stateName string) AtlasClusterStatusOption {
	return func(s *AtlasClusterStatus) {
		s.StateName = stateName
	}
}

func AtlasClusterMongoDBVersionOption(mongoDBVersion string) AtlasClusterStatusOption {
	return func(s *AtlasClusterStatus) {
		s.MongoDBVersion = mongoDBVersion
	}
}

func AtlasClusterConnectionStringsOption(connectionStrings *mongodbatlas.ConnectionStrings) AtlasClusterStatusOption {
	return func(s *AtlasClusterStatus) {
<<<<<<< HEAD
		pe := make([]PrivateEndpoint, 0, len(connectionStrings.PrivateEndpoint))
		for _, v := range connectionStrings.PrivateEndpoint {
			endpoints := make([]Endpoint, 0, len(v.Endpoints))
			for _, e := range v.Endpoints {
				endpoints = append(endpoints, Endpoint(e))
			}

			pe = append(pe, PrivateEndpoint{
				ConnectionString:    v.ConnectionString,
				Endpoints:           endpoints,
				SRVConnectionString: v.SRVConnectionString,
				Type:                v.Type,
			})
		}

		cs := ConnectionStrings{
			Standard:        connectionStrings.Standard,
			StandardSrv:     connectionStrings.StandardSrv,
			Private:         connectionStrings.Private,
			PrivateSrv:      connectionStrings.PrivateSrv,
			PrivateEndpoint: pe,
=======
		cs := ConnectionStrings{}
		err := compat.JSONCopy(&cs, connectionStrings)
		if err != nil {
			return
>>>>>>> 1e0f8c75
		}
		s.ConnectionStrings = &cs
	}
}

func AtlasClusterMongoURIUpdatedOption(mongoURIUpdated string) AtlasClusterStatusOption {
	return func(s *AtlasClusterStatus) {
		s.MongoURIUpdated = mongoURIUpdated
	}
}<|MERGE_RESOLUTION|>--- conflicted
+++ resolved
@@ -103,34 +103,10 @@
 
 func AtlasClusterConnectionStringsOption(connectionStrings *mongodbatlas.ConnectionStrings) AtlasClusterStatusOption {
 	return func(s *AtlasClusterStatus) {
-<<<<<<< HEAD
-		pe := make([]PrivateEndpoint, 0, len(connectionStrings.PrivateEndpoint))
-		for _, v := range connectionStrings.PrivateEndpoint {
-			endpoints := make([]Endpoint, 0, len(v.Endpoints))
-			for _, e := range v.Endpoints {
-				endpoints = append(endpoints, Endpoint(e))
-			}
-
-			pe = append(pe, PrivateEndpoint{
-				ConnectionString:    v.ConnectionString,
-				Endpoints:           endpoints,
-				SRVConnectionString: v.SRVConnectionString,
-				Type:                v.Type,
-			})
-		}
-
-		cs := ConnectionStrings{
-			Standard:        connectionStrings.Standard,
-			StandardSrv:     connectionStrings.StandardSrv,
-			Private:         connectionStrings.Private,
-			PrivateSrv:      connectionStrings.PrivateSrv,
-			PrivateEndpoint: pe,
-=======
 		cs := ConnectionStrings{}
 		err := compat.JSONCopy(&cs, connectionStrings)
 		if err != nil {
 			return
->>>>>>> 1e0f8c75
 		}
 		s.ConnectionStrings = &cs
 	}
