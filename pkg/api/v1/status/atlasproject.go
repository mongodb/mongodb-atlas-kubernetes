package status

import (
	"github.com/mongodb/mongodb-atlas-kubernetes/pkg/api/v1/authmode"
	"github.com/mongodb/mongodb-atlas-kubernetes/pkg/api/v1/project"
)

// +k8s:deepcopy-gen=false

// AtlasProjectStatusOption is the option that is applied to Atlas Project Status
type AtlasProjectStatusOption func(s *AtlasProjectStatus)

func AtlasProjectIDOption(id string) AtlasProjectStatusOption {
	return func(s *AtlasProjectStatus) {
		s.ID = id
	}
}

func AtlasProjectExpiredIPAccessOption(lists []project.IPAccessList) AtlasProjectStatusOption {
	return func(s *AtlasProjectStatus) {
		s.ExpiredIPAccessList = lists
	}
}

func AtlasProjectAddPrivateEnpointsOption(privateEndpoints []ProjectPrivateEndpoint) AtlasProjectStatusOption {
	return func(s *AtlasProjectStatus) {
		s.PrivateEndpoints = append(s.PrivateEndpoints, privateEndpoints...)
	}
}

<<<<<<< HEAD
func AtlasProjectSetNetworkPeerOption(networkPeers *[]AtlasNetworkPeer) AtlasProjectStatusOption {
	return func(s *AtlasProjectStatus) {
		if networkPeers != nil {
			s.NetworkPeers = *networkPeers
		}
	}
}

func AtlasProjectUpdatePrivateEnpointsOption(privateEndpoints []ProjectPrivateEndpoint) AtlasProjectStatusOption {
=======
func AtlasProjectSetPrivateEnpointsOption(privateEndpoints []ProjectPrivateEndpoint) AtlasProjectStatusOption {
>>>>>>> a1c133dc
	return func(s *AtlasProjectStatus) {
		s.PrivateEndpoints = privateEndpoints
	}
}

func AtlasProjectAuthModesOption(authModes []authmode.AuthMode) AtlasProjectStatusOption {
	return func(s *AtlasProjectStatus) {
		s.AuthModes = authModes
	}
}

func AtlasProjectPrometheusOption(prometheus *Prometheus) AtlasProjectStatusOption {
	return func(s *AtlasProjectStatus) {
		s.Prometheus = prometheus
	}
}

// AtlasProjectStatus defines the observed state of AtlasProject
type AtlasProjectStatus struct {
	Common `json:",inline"`

	// The ID of the Atlas Project
	// +optional
	ID string `json:"id,omitempty"`

	// The list of IP Access List entries that are expired due to 'deleteAfterDate' being less than the current date.
	// Note, that this field is updated by the Atlas Operator only after specification changes
	ExpiredIPAccessList []project.IPAccessList `json:"expiredIpAccessList,omitempty"`

	// The list of private endpoints configured for current project
	PrivateEndpoints []ProjectPrivateEndpoint `json:"privateEndpoints,omitempty"`

	// The list of network peers that are configured for current project
	NetworkPeers []AtlasNetworkPeer `json:"networkPeers,omitempty"`

	// AuthModes contains a list of configured authentication modes
	// "SCRAM" is default authentication method and requires a password for each user
	// "X509" signifies that self-managed X.509 authentication is configured
	AuthModes authmode.AuthModes `json:"authModes,omitempty"`

	// Prometheus contains the status for Prometheus integration
	// including the prometheusDiscoveryURL
	// +optional
	Prometheus *Prometheus `json:"prometheus,omitempty"`
}<|MERGE_RESOLUTION|>--- conflicted
+++ resolved
@@ -28,21 +28,17 @@
 	}
 }
 
-<<<<<<< HEAD
+func AtlasProjectSetPrivateEnpointsOption(privateEndpoints []ProjectPrivateEndpoint) AtlasProjectStatusOption {
+	return func(s *AtlasProjectStatus) {
+		s.PrivateEndpoints = privateEndpoints
+	}
+}
+
 func AtlasProjectSetNetworkPeerOption(networkPeers *[]AtlasNetworkPeer) AtlasProjectStatusOption {
 	return func(s *AtlasProjectStatus) {
 		if networkPeers != nil {
 			s.NetworkPeers = *networkPeers
 		}
-	}
-}
-
-func AtlasProjectUpdatePrivateEnpointsOption(privateEndpoints []ProjectPrivateEndpoint) AtlasProjectStatusOption {
-=======
-func AtlasProjectSetPrivateEnpointsOption(privateEndpoints []ProjectPrivateEndpoint) AtlasProjectStatusOption {
->>>>>>> a1c133dc
-	return func(s *AtlasProjectStatus) {
-		s.PrivateEndpoints = privateEndpoints
 	}
 }
 
