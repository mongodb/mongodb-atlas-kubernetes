--- conflicted
+++ resolved
@@ -91,15 +91,12 @@
       linters:
         - stylecheck
         - noctx
-<<<<<<< HEAD
     - path: test/e2e/helm_chart_test.go
       linters:
         - dupl
-=======
     - path: pkg/util/testutil/
       linters:
         - stylecheck
->>>>>>> b253fc02
     - path: pkg/controller/atlascluster
       linters:
         - dupl
